--- conflicted
+++ resolved
@@ -1,5 +1,5 @@
 /*global CSInterface, $, PypeRestApiClient, SystemPath */
-/* eslint-env node, es2017 */
+/* eslint-env node, es2017, esversion:6 */
 
 class Pype {
 
@@ -23,7 +23,7 @@
             });
         });
     }
-        
+
     _initialize() {
         var self = this;
         // get environment
@@ -191,6 +191,7 @@
             });
         });
     }
+    
     publish() {
         this._gatherPublishUI();
         if (this.publishUI.jsonSendPath === "") {
@@ -217,15 +218,11 @@
                 }, error => {
                     this.error(`failed to publish: ${error}`);
                 });
-<<<<<<< HEAD
                 this.progress("waiting for result", true);
                 // here jsonSetPath and jsonGetPath are set to gui
                 $('#publish input[name=send-path]').val("");
                 $('#publish input[name=get-path]').val("");
 
-=======
-                console.log("waiting for result");
->>>>>>> 1ebfc688
             });
         } else {
             // load request
@@ -234,18 +231,11 @@
             .then((result) => {
                 const fs = require('fs');
                 if (fs.existsSync(result.return_data_path)) {
-<<<<<<< HEAD
-                    this.csi.evalScript('$.pype.dumpPublishedInstancesToMetadata(' + JSON.stringify(result) + ');');
+                    // this.csi.evalScript('$.pype.dumpPublishedInstancesToMetadata(' + JSON.stringify(result) + ');');
                     if (this.publishUI.versionUp) {
                         this.progress('Saving new version of the project file');
                         this.csi.evalScript('$.pype.versionUpWorkFile();');
                     }
-=======
-                  if (this.publishUI.versionUp) {
-                      console.log('Saving new version of the project file');
-                      this.csi.evalScript('$.pype.versionUpWorkFile();');
-                  }
->>>>>>> 1ebfc688
                 } else {
                     this.error("Publish has not finished correctly")
                     throw "Publish has not finished correctly";
@@ -255,10 +245,8 @@
     }
 
     _encodingDone(event) {
-      var publishId = document.querySelector('#publish');
-      var uiJsonSendPath = publishId.querySelector('input[name=send-path]');
-      var uiJsonGetPath = publishId.querySelector('input[name=get-path]');
         // this will be global in this context
+        console.debug(event);
         this.pype.progress("Event recieved ...", true);
         var dataToPublish = {
             "adobePublishJsonPathSend": this.pype.publishUI.jsonSendPath,
@@ -280,18 +268,10 @@
             const fs = require('fs');
             if (fs.existsSync(result.return_data_path)) {
                 if (this.pype.publishUI.versionUp) {
-                    this.pyp.progress('Saving new version of the project file', true);
+                    this.pype.progress('Saving new version of the project file', true);
                     this.pype.csi.evalScript('$.pype.versionUpWorkFile();');
-<<<<<<< HEAD
                 }
                 this.pype.progress("Publishing done.", true);
-=======
-                };
-                // here jsonSetPath and jsonGetPath are set to gui
-                uiJsonSendPath.value = "";
-                uiJsonGetPath.value = "";
-                console.log("Publishing done.");
->>>>>>> 1ebfc688
             } else {
                 this.pype.error("Publish has not finished correctly")
                 throw "Publish has not finished correctly";
@@ -304,7 +284,7 @@
 
     /**
      * Display error message in div
-     * @param {String} message 
+     * @param {String} message
      */
     error(message) {
         this.outputId.html(message);
@@ -314,8 +294,8 @@
 
     /**
      * Display message in output div. If append is set, new message is appended to rest with <br>
-     * @param {String} message 
-     * @param {Boolean} append 
+     * @param {String} message
+     * @param {Boolean} append
      */
     progress(message, append=false) {
         this.outputId.removeClass("error");
