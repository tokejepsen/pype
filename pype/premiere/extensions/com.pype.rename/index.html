--- conflicted
+++ resolved
@@ -1,186 +1,5 @@
 <!DOCTYPE html>
 <!--
-<<<<<<< HEAD
-/*************************************************************************
-* ADOBE CONFIDENTIAL
-* ___________________
-*
-* Copyright 2014 Adobe
-* All Rights Reserved.
-*
-* NOTICE: Adobe permits you to use, modify, and distribute this file in
-* accordance with the terms of the Adobe license agreement accompanying
-* it. If you have received this file from a source other than Adobe,
-* then your use, modification, or distribution of it requires the prior
-* written permission of Adobe.
-**************************************************************************/
--->
-<html>
-
-<head>
-	<meta charset="utf-8">
-	<script src="./ext.js"></script>
-	<script src="./lib/CSInterface.js"></script>
-	<script src="./lib/jquery-1.9.1.js"></script>
-	<script src="./lib/Vulcan.js"></script>
-	<link href="css/style.css" rel="stylesheet" type="text/css">
-	<script type="text/javascript">
-		$(document).ready(function () {
-
-			// For functions which require interaction at the JavaScript level, we provide these JQuery-based
-			// handlers, instead of directly invoking ExtendScript .This givs the JavaScript layer a chance
-			// to pass data into the ExtendScript layer, and process the results.
-
-			$("#copypresets").on("click", function (e) {
-				e.preventDefault();
-
-				var csInterface = new CSInterface();
-				var OSVersion = csInterface.getOSInformation();
-				var path = csInterface.getSystemPath(SystemPath.EXTENSION);
-
-				csInterface.evalScript('$._PPP_.getUserName()', myUserNameFunction);
-
-				if (OSVersion) {
-
-					// The path always comes back with '/' path separators. Windows needs '\\'.
-
-					if (OSVersion.indexOf("Windows") >= 0) {
-						var initPath = 'C:\\Users\\' + username.innerHTML;
-						var sep = '\\\\';
-						path = path.replace(/\//g, sep);
-					} else {
-						var initPath = '/Users/' + username.innerHTML;
-						var sep = '/';
-					}
-
-					path = path + sep + 'payloads' + sep + 'Effect\ Presets\ and\ Custom\ Items.prfpset';
-
-					var readResult = window.cep.fs.readFile(path);
-
-					if (0 == readResult.err) {
-
-						// We build a path to the preset, based on the OS user's name.
-
-						var addOutPath = '/Documents/Adobe/Premiere\ Pro/13.0/Profile-' + username.innerHTML +
-							'/Effect\ Presets\ and\ Custom\ Items.prfpset';
-						var fullOutPath = initPath + addOutPath;
-						var writeResult = window.cep.fs.writeFile(fullOutPath, readResult.data);
-						var resultMsg = "";
-
-						if (0 == writeResult.err) {
-							resultMsg = "Successfully copied effect presets from panel to current user configuration.";
-						} else {
-							resultMsg = "Failed to copy effect presets.";
-						}
-
-						var postToEventPanel = '$._PPP_.updateEventPanel(\'';
-						postToEventPanel += resultMsg;
-						postToEventPanel += '\'';
-						postToEventPanel += ')';
-
-						csInterface.evalScript(postToEventPanel);
-					}
-				}
-			});
-
-			$("#toggleproxy").on("click", function (e) {
-				e.preventDefault();
-				var csInterface = new CSInterface();
-				csInterface.evalScript('$._PPP_.toggleProxyState()', mySetProxyFunction);
-				csInterface.evalScript('$._PPP_.getProjectProxySetting()', myGetProxyFunction);
-			});
-
-			$("#checkforums").on("click", function (e) {
-				e.preventDefault();
-				var csInterface = new CSInterface();
-				csInterface.openURLInDefaultBrowser("https://forums.adobe.com/community/premiere/sdk");
-			});
-
-			$("#openfolder").on("click", function (e) {
-				e.preventDefault();
-				var csInterface = new CSInterface();
-				var OSVersion = csInterface.getOSInformation();
-				var path = csInterface.getSystemPath(SystemPath.EXTENSION);
-
-				if (OSVersion) {
-					// The path always comes back with '/' path separators. Windows needs '\\'.
-					if (OSVersion.indexOf("Windows") >= 0) {
-						var sep = '\\';
-						path = path.replace(/\//g, sep);
-						window.cep.process.createProcess('C:\\Windows\\explorer.exe', path);
-					} else {
-						window.cep.process.createProcess('/usr/bin/open', path);
-					}
-				}
-			});
-
-			$("#readAPIdocs").on("click", function (e) {
-				e.preventDefault();
-				var csInterface = new CSInterface();
-				csInterface.openURLInDefaultBrowser("http://ppro.aenhancers.com");
-			});
-
-			$("#newseqfrompreset").on("click", function (e) {
-				e.preventDefault();
-				var csInterface = new CSInterface();
-				var OSVersion = csInterface.getOSInformation();
-				var path = csInterface.getSystemPath(SystemPath.EXTENSION);
-
-				if (OSVersion) {
-					// The path always comes back with '/' path separators. Windows needs '\\'.
-					if (OSVersion.indexOf("Windows") >= 0) {
-						var sep = '\\\\';
-						path = path.replace(/\//g, sep);
-					} else {
-						var sep = '/';
-					}
-
-					// Build a String to pass the path to the script.
-					// (Sounds more complicated than it is.)
-
-					path = path + sep + 'payloads' + sep + 'PProPanel.sqpreset';
-
-					var pre = '$._PPP_.createSequenceFromPreset(\'';
-					var post = '\'';
-					var postpost = ')';
-
-					var whole_megillah = pre + path + post + postpost;
-
-					csInterface.evalScript(whole_megillah);
-				}
-			});
-
-			$("#renderusingdefaultpreset").on("click", function (e) {
-				e.preventDefault();
-				var csInterface = new CSInterface();
-				var OSVersion = csInterface.getOSInformation();
-				var path = csInterface.getSystemPath(SystemPath.EXTENSION);
-
-				if (OSVersion) {
-					// The path always comes back with '/' path separators. Windows needs '\\'.
-					if (OSVersion.indexOf("Windows") >= 0) {
-						var sep = '\\\\';
-						path = path.replace(/\//g, sep);
-					} else {
-						var sep = '/';
-					}
-
-					// Build a String to pass the path to the script.
-					// (Sounds more complicated than it is.)
-
-					path = path + sep + 'payloads' + sep + 'example.epr';
-
-					var pre = '$._PPP_.render(\'';
-					var post = '\'';
-					var postpost = ')';
-
-					var whole_megillah = pre + path + post + postpost;
-
-					csInterface.evalScript(whole_megillah);
-				}
-			});
-=======
->>>>>>> 8d752392
 
    -. ==  [ part 0f PyPE CluB ] == .-
 _______________.___._____________________
@@ -205,202 +24,6 @@
 						window.module = module;
 						module = undefined;
 				}
-<<<<<<< HEAD
-			});
-		});
-	</script>
-</head>
-
-<body onLoad="onLoaded()">
-	<a href="javascript:history.go(0)">Refresh panel</a>
-	<p id="username">[uninitialized]</p>
-	<p id="version_string">[uninitialized]</p>
-	<p id="active_seq">[uninitialized]</p>
-	<p id="proxies_on">Proxies enabled for sequence: </p>
-
-	<div>
-		<h2>New in 13.0!</h2>
-	</div>
-	<div id="section4" class="sectionID"
-		<p> </p>
-		<p> </p>
-		<p> </p>
-		<p> </p>
-		<button class="controlBg textStyle" id="btn_PPRO57" onClick="evalScript('$._PPP_.closeAllProjectsOtherThanActiveProject()')">Close all but active project</button>
-		<button class="controlBg textStyle" id="btn_PPRO58" onClick="evalScript('$._PPP_.findAllAdjustmentLayersInProject()')">Find all adjustment layers</button>
-		<button class="controlBg textStyle" id="btn_PPRO59" onClick="evalScript('$._PPP_.consolidateDuplicates()')">Consolidate duplicate footage</button>
-		<button class="controlBg textStyle" id="btn_PPRO60" onClick="evalScript('$._PPP_.closeAllSequences()')">Close all sequences (in active project)</button>
-		<button class="controlBg textStyle" id="btn_PPRO62" onClick="evalScript('$._PPP_.reportSequenceVRSettings()')">Report sequence VR settings</button>
-		<button class="controlBg textStyle" id="btn_PPRO63" onClick="evalScript('$._PPP_.openProjectItemInSource()')">Open selected project items in Source monitor</button>
-		<button class="controlBg textStyle" id="btn_PPRO64" onClick="evalScript('$._PPP_.reinterpretFootage()')">Re-interpret selected project items</button>
-		<button class="controlBg textStyle" id="btn_PPRO66" onClick="evalScript('$._PPP_.createSubSequence()')">Create sub-sequence</button>
-		<button class="controlBg textStyle" id="btn_PPRO67" onClick="evalScript('$._PPP_.selectAllRetimedClips()')">Select all re-timed clips</button>
-		<button class="controlBg textStyle" id="btn_PPRO68" onClick="evalScript('$._PPP_.selectReversedClips()')">Select all reversed clips</button>
-		<button class="controlBg textStyle" id="btn_PPRO69" onClick="evalScript('$._PPP_.logConsoleOutput()')">Write log file of console output</button>
-		<button id="stitchusingdefaultpreset">Stitch selected files in AME</button>
-	</div>
-	<div>
-
-
-	<div>
-		<h2>System</h2>
-	</div>
-	<div id="section1" class="sectionID">
-		<p> </p>
-		<p> </p>
-		<p> </p>
-		<p> </p>
-		<button class="controlBg textStyle" id="btn_PPRO33" onClick="evalScript('$._PPP_.closeFrontSourceClip()')">Close front-most Source monitor clip</button>
-		<button class="controlBg textStyle" id="btn_PPRO35" onClick="evalScript('$._PPP_.closeAllClipsInSourceMonitor()')">Close all clips in Source monitor</button>
-		<button id="openfolder">Open PProPanel folder</button>
-		<button class="controlBg textStyle" id="btn_PPRO7" onClick="evalScript('$._PPP_.pokeAnywhere()')">Poke Anywhere</button>
-		<button id="checkforums">Check SDK Forums</button>
-		<button id="readAPIdocs">Read API documentation</button>
-		<button id="copypresets">Copy Presets</button>
-		<button class="controlBg textStyle" id="btn_PPRO18" onClick="evalScript('$._PPP_.getnumAEProjectItems()')">AE project item count</button>
-		<button class="controlBg textStyle" id="btn_PPRO49" onClick="evalScript('$._PPP_.turnOffStartDialog()')">Turn off Start dialog</button>
-		<button class="controlBg textStyle" id="btn_PPRO55" onClick="evalScript('$._PPP_.enableNewWorldScripting()')">toggle NewWorld scripting</button>
-
-
-		<p> </p>
-		<p> </p>
-		<p> </p>
-		<p> </p>
-	</div>
-	<div>
-		<h2>Import and Create</h2>
-	</div>
-	<div id="section2" class="sectionID">
-		<p> </p>
-		<p> </p>
-		<p> </p>
-		<p> </p>
-		<button id="ingest">Ingest files, create proxies</button>
-
-		<button class="controlBg textStyle" id="btn_PPRO42" onClick="evalScript('$._PPP_.importMoGRT()')">Import MoGRT</button>
-		<button class="controlBg textStyle" id="btn_PPRO2" onClick="evalScript('$._PPP_.createSequence()')">Create Sequence</button>
-		<button class="controlBg textStyle" id="btn_PPRO37" onClick="evalScript('$._PPP_.importComps()')">Import Composition(s) from AE project</button>
-		<button id="newseqfrompreset">Create Sequence From Preset</button>
-		<button class="controlBg textStyle" id="btn_PPRO3" onClick="evalScript('$._PPP_.openProject()')">Open different project</button>
-		<button class="controlBg textStyle" id="btn_PPRO5" onClick="evalScript('$._PPP_.importFiles()')">Import Files</button>
-		<button class="controlBg textStyle" id="btn_PPRO8" onClick="evalScript('$._PPP_.openInSource()')">Open in Source Monitor...</button>
-		<button class="controlBg textStyle" id="btn_PPRO23" onClick="evalScript('$._PPP_.setScratchDisk()')">Set scratch disk path</button>
-		<button class="controlBg textStyle" id="btn_PPRO24" onClick="evalScript('$._PPP_.setProxiesON()')">Add proxy to first projItem</button>
-		<button class="controlBg textStyle" id="btn_PPRO25" onClick="evalScript('$._PPP_.clearCache()')">Clear media cache</button>
-		<p> </p>
-		<p> </p>
-		<div id="dragthing" draggable="true" ondragstart="dragHandler(event)">Drag and drop import</div>
-		<p> </p>
-		<p> </p>
-		<p> </p>
-		<p> </p>
-
-	</div>
-	<div>
-		<h2>Metadata and Project manipulation</h2>
-	</div>
-	<div id="section3" class="sectionID">
-		<p> </p>
-		<p> </p>
-		<p> </p>
-		<p> </p>
-		<button id="toggleproxy">Toggle proxies in active project</button>
-		<button class="controlBg textStyle" id="btn_PPRO9" onClick="evalScript('$._PPP_.replaceMedia()')">Replace media...</button>
-		<button class="controlBg textStyle" id="btn_PPRO10" onClick="evalScript('$._PPP_.createSequenceMarkers()')">Add sequence markers</button>
-		<button class="controlBg textStyle" id="btn_PPRO16" onClick="evalScript('$._PPP_.addClipMarkers()')">Add clip markers</button>
-		<button class="controlBg textStyle" id="btn_PPRO17" onClick="evalScript('$._PPP_.updatePAR()')">Update PAR</button>
-		<button class="controlBg textStyle" id="btn_PPRO11" onClick="evalScript('$._PPP_.mungeXMP()')">Manipulate XMP</button>
-		<button class="controlBg textStyle" id="btn_PPRO14" onClick="evalScript('$._PPP_.updateGrowingFile()')">Update growing file</button>
-		<button class="controlBg textStyle" id="btn_PPRO15" onClick="evalScript('$._PPP_.modifyProjectMetadata()')">Modify project metadata</button>
-		<p> </p>
-		<button class="controlBg textStyle" id="btn_PPRO27" onClick="evalScript('$._PPP_.randomizeSequenceSelection()')">Randomize sequence selection</button>
-		<button class="controlBg textStyle" id="btn_PPRO28" onClick="evalScript('$._PPP_.muteFun()')">Mute fun!</button>
-		<button class="controlBg textStyle" id="btn_PPRO29" onClick="evalScript('$._PPP_.onPlayWithKeyframes()')">Manipulate keyframes</button>
-		<button class="controlBg textStyle" id="btn_PPRO30" onClick="evalScript('$._PPP_.insertOrAppend()')">insert or append to active sequence</button>
-		<button class="controlBg textStyle" id="btn_PPRO56" onClick="evalScript('$._PPP_.insertOrAppendToTopTracks()')">insert or append, to top tracks</button>
-		<button class="controlBg textStyle" id="btn_PPRO31" onClick="evalScript('$._PPP_.overWrite()')">overwrite at CTI</button>
-		<button class="controlBg textStyle" id="btn_PPRO36" onClick="evalScript('$._PPP_.changeLabel()')">Label first projectItem</button>
-		<button class="controlBg textStyle" id="btn_PPRO21" onClick="evalScript('$._PPP_.addSubClip()')">Create subclip</button>
-		<button class="controlBg textStyle" id="btn_PPRO44" onClick="evalScript('$._PPP_.reportCurrentProjectSelection()')">Report selection to Events panel</button>
-		<button class="controlBg textStyle" id="btn_PPRO43" onClick="evalScript('$._PPP_.randomizeProjectSelection()')">Randomize project selection</button>
-		<button class="controlBg textStyle" id="btn_PPRO45" onClick="evalScript('$._PPP_.setOffline()')">Make selected items offline</button>
-		<button class="controlBg textStyle" id="btn_PPRO47" onClick="evalScript('$._PPP_.setAllOnline()')">Online all offline</button>
-		<button class="controlBg textStyle" id="btn_PPRO48" onClick="evalScript('$._PPP_.updateFrameRate()')">Update framerate</button>
-		<button class="controlBg textStyle" id="btn_PPRO50" onClick="evalScript('$._PPP_.changeMarkerColors()')">Change marker colors</button>
-		<button class="controlBg textStyle" id="btn_PPRO52" onClick="evalScript('$._PPP_.changeSeqTimeCodeDisplay()')">Change sequence timecode display</button>
-		<p> </p>
-		<p> </p>
-		<p> </p>
-		<p> </p>
-		<h2>Export</h2>
-	</div>
-	<div id="section4" class="sectionID">
-		<p> </p>
-		<p> </p>
-		<p> </p>
-		<p> </p>
-		<button id="transcodeusingdefaultpreset">Transcode first project item</button>
-		<button id="transcodeexternal">Transcode external file</button>
-		<button class="controlBg textStyle" id="btn_PPRO41" onClick="evalScript('$._PPP_.consolidateProject()')">Consolidate & Transfer project</button>
-		<button class="controlBg textStyle" id="btn_PPRO20" onClick="evalScript('$._PPP_.dumpXMPFromAllProjectItems()')">Dump XMP from all items</button>
-		<button class="controlBg textStyle" id="btn_PPRO34" onClick="evalScript('$._PPP_.saveProjectCopy()')">Save project copy...</button>
-		<button class="controlBg textStyle" id="btn_PPRO4" onClick="evalScript('$._PPP_.saveProject()')">Save project</button>
-		<button class="controlBg textStyle" id="btn_PPRO13" onClick="evalScript('$._PPP_.exportCurrentFrameAsPNG()')">Export sequence frame</button>
-		<button class="controlBg textStyle" id="btn_PPRO26" onClick="evalScript('$._PPP_.exportFramesForMarkers()')">Export frames for markers</button>
-		<button class="controlBg textStyle" id="btn_PPRO12" onClick="evalScript('$._PPP_.exportSequenceAsPrProj()')">New project from sequence</button>
-		<button class="controlBg textStyle" id="btn_PPRO65" onClick="evalScript('$._PPP_.exportCurrentFrameAsPNG()')">Export sequence frame</button>
-		<button class="controlBg textStyle" id="btn_PPRO6" onClick="evalScript('$._PPP_.exportFCPXML()')">Export FCP XML</button>
-		<button class="controlBg textStyle" id="btn_PPRO20" onClick="evalScript('$._PPP_.dumpXMPFromAllProjectItems()')">Dump XMP from all items</button>
-		<button class="controlBg textStyle" id="btn_PPRO22" onClick="evalScript('$._PPP_.exportAAF()')">Export sequence to AAF</button>
-		<button id="renderusingdefaultpreset">Render active sequence in AME</button>
-		<button class="controlBg textStyle" id="btn_PPRO32" onClick="evalScript('$._PPP_.saveCurrentProjectLayout()')">Save Project layout</button>
-		<button class="controlBg textStyle" id="btn_PPRO51" onClick="evalScript('$._PPP_.setProjectPanelMeta()')">Load Project layout</button>
-		<button class="controlBg textStyle" id="btn_PPRO61" onClick="evalScript('$._PPP_.dumpAllPresets()')">List available export presets</button>
-		<p> </p>
-		<p> </p>
-		<p> </p>
-		<p> </p>
-	</div>
-</body>
-<script>
-	document.body.onbeforeunload = function () {
-		var csInterface = new CSInterface();
-		var OSVersion = csInterface.getOSInformation();
-		var appVersion = csInterface.hostEnvironment.appVersion;
-		var versionAsFloat = parseFloat(appVersion);
-
-		csInterface.evalScript('$._PPP_.closeLog()');
-
-		if (versionAsFloat < 10.3) {
-			var path = "file:///Library/Application Support/Adobe/CEP/extensions/PProPanel/payloads/onbeforeunload.html";
-
-			if (OSVersion.indexOf("Windows") >= 0) {
-				path =
-					"file:///C:/Program%20Files%20(x86)/Common%20Files/Adobe/CEP/extensions/PProPanel/payloads/onbeforeunload.html"
-			}
-			csInterface.openURLInDefaultBrowser(path);
-		}
-	};
-
-	var createFolders = function () {
-		var csInterface = new CSInterface();
-		csInterface.callScript(
-			'_PPP_',
-			'createDeepFolderStructure',
-			function (res) {
-				console.log('Successfully created folders!');
-			},
-			function (err) {
-				console.error(err);
-				alert(err.message);
-			}, ['This', 'is', 'a', 'very', 'deep', 'folder', 'structure'], // 1st argument
-			6 // 2nd argument
-		);
-	};
-</script>
-</script>
-
-=======
 		</script>
 
 		<script src="./lib/jquery-3.3.1.min.js"></script>
@@ -531,5 +154,4 @@
 
 			<script src="./lib/renamer.js"></script>
 	</body>
->>>>>>> 8d752392
 </html>