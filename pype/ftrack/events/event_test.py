--- conflicted
+++ resolved
@@ -13,12 +13,8 @@
 
     priority = 10000
 
-<<<<<<< HEAD
-    def launch(self, session, entities, event):
-=======
     def launch(self, session, event):
 
->>>>>>> 4f45e9e2
         '''just a testing event'''
 
         self.log.info(event['source']['user']['username'])
