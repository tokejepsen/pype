--- conflicted
+++ resolved
@@ -1,7 +1,3 @@
-<<<<<<< HEAD
-import ftrack_api
-=======
->>>>>>> 06a2144b
 from pype.ftrack import BaseEvent
 from pypeapp import config
 
