--- conflicted
+++ resolved
@@ -35,13 +35,11 @@
     label = apptoml.get('ftrack_label', app.get('label', name))
     icon = apptoml.get('ftrack_icon', None)
     description = apptoml.get('description', None)
-<<<<<<< HEAD
+    preactions = apptoml.get('preactions', [])
+
     if icon:
         icon = icon.format(os.environ.get('PYPE_STATICS_SERVER', ''))
-=======
-    preactions = apptoml.get('preactions', [])
 
->>>>>>> d561d1fa
     # register action
     AppAction(
         session, label, name, executable, variant,
