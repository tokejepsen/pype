import os
<<<<<<< HEAD
import sys
import argparse
import logging
import collections
import json
import re

import ftrack_api
=======

>>>>>>> 06a2144b
from pype.ftrack import BaseAction
from pype.ftrack.lib.io_nonsingleton import DbConnector


class PypeUpdateFromV2_2_0(BaseAction):
    """This action is to remove silo field from database and changes asset
    schema to newer version

    WARNING: it is NOT for situations when you want to switch from avalon-core
    to Pype's avalon-core!!!

    """
    #: Action identifier.
    identifier = "silos.doctor"
    #: Action label.
    label = "Pype Update"
    variant = "- v2.2.0 to v2.3.0 or higher"
    #: Action description.
    description = "Use when Pype was updated from v2.2.0 to v2.3.0 or higher"

    #: roles that are allowed to register this action
    role_list = ["Pypeclub", "Administrator"]
    icon = "{}/ftrack/action_icons/PypeUpdate.svg".format(
        os.environ.get("PYPE_STATICS_SERVER", "")
    )
    # connector to MongoDB (Avalon mongo)
    db_con = DbConnector()

    def discover(self, session, entities, event):
        """ Validation """
        if len(entities) != 1:
            return False

        if entities[0].entity_type.lower() != "project":
            return False

        return True

    def interface(self, session, entities, event):
        if event['data'].get('values', {}):
            return

        items = []
        item_splitter = {'type': 'label', 'value': '---'}
        title = "Updated Pype from v 2.2.0 to v2.3.0 or higher"

        items.append({
            "type": "label",
            "value": (
                "NOTE: This doctor action should be used ONLY when Pype"
                " was updated from v2.2.0 to v2.3.0 or higher.<br><br><br>"
            )
        })

        items.append({
            "type": "label",
            "value": (
                "Select if want to process <b>all synchronized projects</b>"
                " or <b>selection</b>."
            )
        })

        items.append({
            "type": "enumerator",
            "name": "__process_all__",
            "data": [{
                "label": "All synchronized projects",
                "value": True
            }, {
                "label": "Selection",
                "value": False
            }],
            "value": False
        })

        items.append({
            "type": "label",
            "value": (
                "<br/><br/><h2>Synchronized projects:</h2>"
                "<i>(ignore if <strong>\"ALL projects\"</strong> selected)</i>"
            )
        })

        self.log.debug("Getting all Ftrack projects")
        # Get all Ftrack projects
        all_ftrack_projects = [
            project["full_name"] for project in session.query("Project").all()
        ]

        self.log.debug("Getting Avalon projects that are also in the Ftrack")
        # Get Avalon projects that are in Ftrack
        self.db_con.install()
        possible_projects = [
            project["name"] for project in self.db_con.projects()
            if project["name"] in all_ftrack_projects
        ]

        for project in possible_projects:
            item_label = {
                "type": "label",
                "value": project
            }
            item = {
                "label": "- process",
                "name": project,
                "type": 'boolean',
                "value": False
            }
            items.append(item_splitter)
            items.append(item_label)
            items.append(item)

        if len(possible_projects) == 0:
            return {
                "success": False,
                "message": (
                    "Nothing to process."
                    " There are not projects synchronized to avalon."
                )
            }
        else:
            return {
                "items": items,
                "title": title
            }

    def launch(self, session, entities, event):
        if 'values' not in event['data']:
            return

        projects_selection = {
            True: [],
            False: []
        }
        process_all = None

        values = event['data']['values']
        for key, value in values.items():
            if key == "__process_all__":
                process_all = value
                continue

            projects_selection[value].append(key)

        # Skip if process_all value is not boolean
        # - may happen when user delete string line in combobox
        if not isinstance(process_all, bool):
            self.log.warning(
                "Nothing was processed. User didn't select if want to process"
                " selection or all projects!"
            )
            return {
                "success": False,
                "message": (
                    "Nothing was processed. You must select if want to process"
                    " \"selection\" or \"all projects\"!"
                )
            }

        projects_to_process = projects_selection[True]
        if process_all:
            projects_to_process.extend(projects_selection[False])

        self.db_con.install()
        for project in projects_to_process:
            self.log.debug("Processing project \"{}\"".format(project))
            self.db_con.Session["AVALON_PROJECT"] = project

            self.log.debug("- Unsetting silos on assets")
            self.db_con.update_many(
                {"type": "asset"},
                {"$unset": {"silo": ""}}
            )

            self.log.debug("- setting schema of assets to v.3")
            self.db_con.update_many(
                {"type": "asset"},
                {"$set": {"schema": "avalon-core:asset-3.0"}}
            )

        return True


def register(session, plugins_presets={}):
    """Register plugin. Called when used as an plugin."""

    PypeUpdateFromV2_2_0(session, plugins_presets).register()<|MERGE_RESOLUTION|>--- conflicted
+++ resolved
@@ -1,16 +1,5 @@
 import os
-<<<<<<< HEAD
-import sys
-import argparse
-import logging
-import collections
-import json
-import re
 
-import ftrack_api
-=======
-
->>>>>>> 06a2144b
 from pype.ftrack import BaseAction
 from pype.ftrack.lib.io_nonsingleton import DbConnector
 
