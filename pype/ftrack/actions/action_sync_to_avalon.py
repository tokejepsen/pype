import os
import collections
import re
import queue
import time
import traceback

from bson.objectid import ObjectId
from bson.errors import InvalidId
from pymongo import UpdateOne

from pype.ftrack import BaseAction
from pype.ftrack.lib import avalon_sync
from pype.ftrack.lib.io_nonsingleton import DbConnector
<<<<<<< HEAD
from pype.vendor import ftrack_api
from pype.vendor.ftrack_api import session as fa_session
=======
import ftrack_api
from ftrack_api import session as fa_session
from pypeapp import Anatomy
>>>>>>> 2312a543


class SyncEntitiesFactory:
    dbcon = DbConnector()

    project_query = (
        "select full_name, name, custom_attributes"
        ", project_schema._task_type_schema.types.name"
        " from Project where full_name is \"{}\""
    )
    entities_query = (
        "select id, name, parent_id, link"
        " from TypedContext where project_id is \"{}\""
    )
    ignore_custom_attr_key = "avalon_ignore_sync"
    id_cust_attr = avalon_sync.cust_attr_id_key


    report_splitter = {"type": "label", "value": "---"}

    def __init__(self, log_obj, _session, project_full_name):
        self.log = log_obj
        self.session = ftrack_api.Session(
            server_url=_session.server_url,
            api_key=_session.api_key,
            api_user=_session.api_user,
            auto_connect_event_hub=True
        )

        self.duplicates = {}
        self.failed_regex = {}
        self.tasks_failed_regex = collections.defaultdict(list)
        self.report_items = {
            "info": collections.defaultdict(list),
            "warning": collections.defaultdict(list),
            "error": collections.defaultdict(list)
        }

        self.create_list = []
        self.updates = collections.defaultdict(dict)

        self._avalon_ents_by_id = None
        self._avalon_ents_by_ftrack_id = None
        self._avalon_ents_by_name = None
        self._avalon_ents_by_parent_id = None

        self._avalon_archived_ents = None
        self._avalon_archived_by_id = None
        self._avalon_archived_by_parent_id = None
        self._avalon_archived_by_name = None

        self._subsets_by_parent_id = None
        self._changeability_by_mongo_id = None

        self.all_filtered_entities = {}
        self.filtered_ids = []
        self.not_selected_ids = []

        self._ent_paths_by_ftrack_id = {}

        # Get Ftrack project
        ft_project = self.session.query(
            self.project_query.format(project_full_name)
        ).one()
        ft_project_id = ft_project["id"]

        # Skip if project is ignored
        if ft_project["custom_attributes"].get(
            self.ignore_custom_attr_key
        ) is True:
            msg = (
                "Project \"{}\" has set `Ignore Sync` custom attribute to True"
            ).format(project_full_name)
            self.log.warning(msg)
            return {"success": False, "message": msg}

        # Check if `avalon_mongo_id` custom attribute exist or is accessible
        if self.id_cust_attr not in ft_project["custom_attributes"]:
            items = []
            items.append({
                "type": "label",
                "value": "# Can't access Custom attribute <{}>".format(
                    self.id_cust_attr
                )
            })
            items.append({
                "type": "label",
                "value": (
                    "<p>- Check if user \"{}\" has permissions"
                    " to access the Custom attribute</p>"
                ).format(_session.api_key)
            })
            items.append({
                "type": "label",
                "value": "<p>- Check if the Custom attribute exist</p>"
            })
            return {
                "items": items,
                "title": "Synchronization failed",
                "success": False,
                "message": "Synchronization failed"
            }

        # Find all entities in project
        all_project_entities = self.session.query(
            self.entities_query.format(ft_project_id)
        ).all()

        # Store entities by `id` and `parent_id`
        entities_dict = collections.defaultdict(lambda: {
            "children": list(),
            "parent_id": None,
            "entity": None,
            "entity_type": None,
            "name": None,
            "custom_attributes": {},
            "hier_attrs": {},
            "avalon_attrs": {},
            "tasks": []
        })

        for entity in all_project_entities:
            parent_id = entity["parent_id"]
            entity_type = entity.entity_type
            entity_type_low = entity_type.lower()
            if entity_type_low == "task":
                entities_dict[parent_id]["tasks"].append(entity["name"])
                continue

            entity_id = entity["id"]
            entities_dict[entity_id].update({
                "entity": entity,
                "parent_id": parent_id,
                "entity_type": entity_type_low,
                "entity_type_orig": entity_type,
                "name": entity["name"]
            })
            entities_dict[parent_id]["children"].append(entity_id)

        entities_dict[ft_project_id]["entity"] = ft_project
        entities_dict[ft_project_id]["entity_type"] = (
            ft_project.entity_type.lower()
        )
        entities_dict[ft_project_id]["entity_type_orig"] = (
            ft_project.entity_type
        )
        entities_dict[ft_project_id]["name"] = ft_project["full_name"]

        self.ft_project_id = ft_project_id
        self.entities_dict = entities_dict

    @property
    def avalon_ents_by_id(self):
        if self._avalon_ents_by_id is None:
            self._avalon_ents_by_id = {}
            for entity in self.avalon_entities:
                self._avalon_ents_by_id[str(entity["_id"])] = entity

        return self._avalon_ents_by_id

    @property
    def avalon_ents_by_ftrack_id(self):
        if self._avalon_ents_by_ftrack_id is None:
            self._avalon_ents_by_ftrack_id = {}
            for entity in self.avalon_entities:
                key = entity.get("data", {}).get("ftrackId")
                if not key:
                    continue
                self._avalon_ents_by_ftrack_id[key] = str(entity["_id"])

        return self._avalon_ents_by_ftrack_id

    @property
    def avalon_ents_by_name(self):
        if self._avalon_ents_by_name is None:
            self._avalon_ents_by_name = {}
            for entity in self.avalon_entities:
                self._avalon_ents_by_name[entity["name"]] = str(entity["_id"])

        return self._avalon_ents_by_name

    @property
    def avalon_ents_by_parent_id(self):
        if self._avalon_ents_by_parent_id is None:
            self._avalon_ents_by_parent_id = collections.defaultdict(list)
            for entity in self.avalon_entities:
                parent_id = entity["data"]["visualParent"]
                if parent_id is not None:
                    parent_id = str(parent_id)
                self._avalon_ents_by_parent_id[parent_id].append(entity)

        return self._avalon_ents_by_parent_id

    @property
    def avalon_archived_ents(self):
        if self._avalon_archived_ents is None:
            self._avalon_archived_ents = [
                ent for ent in self.dbcon.find({"type": "archived_asset"})
            ]
        return self._avalon_archived_ents

    @property
    def avalon_archived_by_name(self):
        if self._avalon_archived_by_name is None:
            self._avalon_archived_by_name = collections.defaultdict(list)
            for ent in self.avalon_archived_ents:
                self._avalon_archived_by_name[ent["name"]].append(ent)
        return self._avalon_archived_by_name

    @property
    def avalon_archived_by_id(self):
        if self._avalon_archived_by_id is None:
            self._avalon_archived_by_id = {
                str(ent["_id"]): ent for ent in self.avalon_archived_ents
            }
        return self._avalon_archived_by_id

    @property
    def avalon_archived_by_parent_id(self):
        if self._avalon_archived_by_parent_id is None:
            self._avalon_archived_by_parent_id = collections.defaultdict(list)
            for entity in self.avalon_archived_ents:
                parent_id = entity["data"]["visualParent"]
                if parent_id is not None:
                    parent_id = str(parent_id)
                self._avalon_archived_by_parent_id[parent_id].append(entity)

        return self._avalon_archived_by_parent_id

    @property
    def subsets_by_parent_id(self):
        if self._subsets_by_parent_id is None:
            self._subsets_by_parent_id = collections.defaultdict(list)
            for subset in self.dbcon.find({"type": "subset"}):
                self._subsets_by_parent_id[str(subset["parent"])].append(
                    subset
                )

        return self._subsets_by_parent_id

    @property
    def changeability_by_mongo_id(self):
        if self._changeability_by_mongo_id is None:
            self._changeability_by_mongo_id = collections.defaultdict(
                lambda: True
            )
            self._changeability_by_mongo_id[self.avalon_project_id] = False
            self._bubble_changeability(list(self.subsets_by_parent_id.keys()))
        return self._changeability_by_mongo_id

    @property
    def all_ftrack_names(self):
        return [
            ent_dict["name"] for ent_dict in self.entities_dict.values() if (
                ent_dict.get("name")
            )
        ]

    def duplicity_regex_check(self):
        self.log.debug("* Checking duplicities and invalid symbols")
        # Duplicity and regex check
        entity_ids_by_name = {}
        duplicates = []
        failed_regex = []
        task_names = {}
        _schema_patterns = {}
        for ftrack_id, entity_dict in self.entities_dict.items():
            regex_check = True
            name = entity_dict["name"]
            entity_type = entity_dict["entity_type"]
            # Tasks must be checked too
            for task_name in entity_dict["tasks"]:
                passed = task_names.get(task_name)
                if passed is None:
                    passed = avalon_sync.check_regex(
                        task_name, "task", schema_patterns=_schema_patterns
                    )
                    task_names[task_name] = passed

                if not passed:
                    self.tasks_failed_regex[task_name].append(ftrack_id)

            if name in entity_ids_by_name:
                duplicates.append(name)
            else:
                entity_ids_by_name[name] = []
                regex_check = avalon_sync.check_regex(
                    name, entity_type, schema_patterns=_schema_patterns
                )

            entity_ids_by_name[name].append(ftrack_id)
            if not regex_check:
                failed_regex.append(name)

        for name in failed_regex:
            self.failed_regex[name] = entity_ids_by_name[name]

        for name in duplicates:
            self.duplicates[name] = entity_ids_by_name[name]

        self.filter_by_duplicate_regex()

    def filter_by_duplicate_regex(self):
        filter_queue = queue.Queue()
        failed_regex_msg = "{} - Entity has invalid symbols in the name"
        duplicate_msg = "There are multiple entities with the name: \"{}\":"

        for ids in self.failed_regex.values():
            for id in ids:
                ent_path = self.get_ent_path(id)
                self.log.warning(failed_regex_msg.format(ent_path))
                filter_queue.put(id)

        for name, ids in self.duplicates.items():
            self.log.warning(duplicate_msg.format(name))
            for id in ids:
                ent_path = self.get_ent_path(id)
                self.log.warning(ent_path)
                filter_queue.put(id)

        filtered_ids = []
        while not filter_queue.empty():
            ftrack_id = filter_queue.get()
            if ftrack_id in filtered_ids:
                continue

            entity_dict = self.entities_dict.pop(ftrack_id, {})
            if not entity_dict:
                continue

            self.all_filtered_entities[ftrack_id] = entity_dict
            parent_id = entity_dict.get("parent_id")
            if parent_id and parent_id in self.entities_dict:
                if ftrack_id in self.entities_dict[parent_id]["children"]:
                    self.entities_dict[parent_id]["children"].remove(ftrack_id)

            filtered_ids.append(ftrack_id)
            for child_id in entity_dict.get("children", []):
                filter_queue.put(child_id)

        for name, ids in self.tasks_failed_regex.items():
            for id in ids:
                if id not in self.entities_dict:
                    continue
                self.entities_dict[id]["tasks"].remove(name)
                ent_path = self.get_ent_path(id)
                self.log.warning(failed_regex_msg.format(
                    "/".join([ent_path, name])
                ))

    def filter_by_ignore_sync(self):
        # skip filtering if `ignore_sync` attribute do not exist
        if self.entities_dict[self.ft_project_id]["avalon_attrs"].get(
            self.ignore_custom_attr_key, "_notset_"
        ) == "_notset_":
            return

        self.filter_queue = queue.Queue()
        self.filter_queue.put((self.ft_project_id, False))
        while not self.filter_queue.empty():
            parent_id, remove = self.filter_queue.get()
            if remove:
                parent_dict = self.entities_dict.pop(parent_id, {})
                self.all_filtered_entities[parent_id] = parent_dict
                self.filtered_ids.append(parent_id)
            else:
                parent_dict = self.entities_dict.get(parent_id, {})

            for child_id in parent_dict.get("children", []):
                # keep original `remove` value for all childs
                _remove = (remove is True)
                if not _remove:
                    if self.entities_dict[child_id]["avalon_attrs"].get(
                        self.ignore_custom_attr_key
                    ):
                        self.entities_dict[parent_id]["children"].remove(
                            child_id
                        )
                        _remove = True
                self.filter_queue.put((child_id, _remove))

    def filter_by_selection(self, event):
        # BUGGY!!!! cause that entities are in deleted list
        # TODO may be working when filtering happen after preparations
        # - But this part probably does not have any functional reason
        #   - Time of synchronization probably won't be changed much
        selected_ids = []
        for entity in event["data"]["selection"]:
            # Skip if project is in selection
            if entity["entityType"] == "show":
                return
            selected_ids.append(entity["entityId"])

        sync_ids = [self.ft_project_id]
        parents_queue = queue.Queue()
        children_queue = queue.Queue()
        for id in selected_ids:
            # skip if already filtered with ignore sync custom attribute
            if id in self.filtered_ids:
                continue

            parents_queue.put(id)
            children_queue.put(id)

        while not parents_queue.empty():
            id = parents_queue.get()
            while True:
                # Stops when parent is in sync_ids
                if id in self.filtered_ids or id in sync_ids or id is None:
                    break
                sync_ids.append(id)
                id = self.entities_dict[id]["parent_id"]

        while not children_queue.empty():
            parent_id = children_queue.get()
            for child_id in self.entities_dict[parent_id]["children"]:
                if child_id in sync_ids or child_id in self.filtered_ids:
                    continue
                sync_ids.append(child_id)
                children_queue.put(child_id)

        # separate not selected and to process entities
        for key, value in self.entities_dict.items():
            if key not in sync_ids:
                self.not_selected_ids.append(key)

        for id in self.not_selected_ids:
            # pop from entities
            value = self.entities_dict.pop(id)
            # remove entity from parent's children
            parent_id = value["parent_id"]
            if parent_id not in sync_ids:
                continue

            self.entities_dict[parent_id]["children"].remove(id)

    def set_cutom_attributes(self):
        self.log.debug("* Preparing custom attributes")
        # Get custom attributes and values
        custom_attrs, hier_attrs = avalon_sync.get_avalon_attr(self.session)
        ent_types = self.session.query("select id, name from ObjectType").all()
        ent_types_by_name = {
            ent_type["name"]: ent_type["id"] for ent_type in ent_types
        }

        attrs = set()
        # store default values per entity type
        attrs_per_entity_type = collections.defaultdict(dict)
        avalon_attrs = collections.defaultdict(dict)
        # store also custom attribute configuration id for future use (create)
        attrs_per_entity_type_ca_id = collections.defaultdict(dict)
        avalon_attrs_ca_id = collections.defaultdict(dict)

        for cust_attr in custom_attrs:
            key = cust_attr["key"]
            attrs.add(key)
            ca_ent_type = cust_attr["entity_type"]
            if key.startswith("avalon_"):
                if ca_ent_type == "show":
                    avalon_attrs[ca_ent_type][key] = cust_attr["default"]
                    avalon_attrs_ca_id[ca_ent_type][key] = cust_attr["id"]
                else:
                    obj_id = cust_attr["object_type_id"]
                    avalon_attrs[obj_id][key] = cust_attr["default"]
                    avalon_attrs_ca_id[obj_id][key] = cust_attr["id"]
                continue

            if ca_ent_type == "show":
                attrs_per_entity_type[ca_ent_type][key] = cust_attr["default"]
                attrs_per_entity_type_ca_id[ca_ent_type][key] = cust_attr["id"]
            else:
                obj_id = cust_attr["object_type_id"]
                attrs_per_entity_type[obj_id][key] = cust_attr["default"]
                attrs_per_entity_type_ca_id[obj_id][key] = cust_attr["id"]

        obj_id_ent_type_map = {}
        sync_ids = []
        for entity_id, entity_dict in self.entities_dict.items():
            sync_ids.append(entity_id)
            entity_type = entity_dict["entity_type"]
            entity_type_orig = entity_dict["entity_type_orig"]

            if entity_type == "project":
                attr_key = "show"
            else:
                map_key = obj_id_ent_type_map.get(entity_type_orig)
                if not map_key:
                    # Put space between capitals
                    # (e.g. 'AssetBuild' -> 'Asset Build')
                    map_key = re.sub(
                        r"(\w)([A-Z])", r"\1 \2", entity_type_orig
                    )
                    obj_id_ent_type_map[entity_type_orig] = map_key

                # Get object id of entity type
                attr_key = ent_types_by_name.get(map_key)

                # Backup soluction when id is not found by prequeried objects
                if not attr_key:
                    query = "ObjectType where name is \"{}\"".format(map_key)
                    attr_key = self.session.query(query).one()["id"]
                    ent_types_by_name[map_key] = attr_key

            prepared_attrs = attrs_per_entity_type.get(attr_key)
            prepared_avalon_attr = avalon_attrs.get(attr_key)
            prepared_attrs_ca_id = attrs_per_entity_type_ca_id.get(attr_key)
            prepared_avalon_attr_ca_id = avalon_attrs_ca_id.get(attr_key)
            if prepared_attrs:
                self.entities_dict[entity_id]["custom_attributes"] = (
                    prepared_attrs.copy()
                )
            if prepared_attrs_ca_id:
                self.entities_dict[entity_id]["custom_attributes_id"] = (
                    prepared_attrs_ca_id.copy()
                )
            if prepared_avalon_attr:
                self.entities_dict[entity_id]["avalon_attrs"] = (
                    prepared_avalon_attr.copy()
                )
            if prepared_avalon_attr_ca_id:
                self.entities_dict[entity_id]["avalon_attrs_id"] = (
                    prepared_avalon_attr_ca_id.copy()
                )

        # TODO query custom attributes by entity_id
        entity_ids_joined = ", ".join([
            "\"{}\"".format(id) for id in sync_ids
        ])
        attributes_joined = ", ".join([
            "\"{}\"".format(name) for name in attrs
        ])

        cust_attr_query = (
            "select value, entity_id from ContextCustomAttributeValue "
            "where entity_id in ({}) and configuration.key in ({})"
        )
        call_expr = [{
            "action": "query",
            "expression": cust_attr_query.format(
                entity_ids_joined, attributes_joined
            )
        }]
        if hasattr(self.session, "_call"):
            [values] = self.session._call(call_expr)
        else:
            [values] = self.session.call(call_expr)

        for value in values["data"]:
            entity_id = value["entity_id"]
            key = value["configuration"]["key"]
            store_key = "custom_attributes"
            if key.startswith("avalon_"):
                store_key = "avalon_attrs"
            self.entities_dict[entity_id][store_key][key] = value["value"]

        # process hierarchical attributes
        self.set_hierarchical_attribute(hier_attrs, sync_ids)

    def set_hierarchical_attribute(self, hier_attrs, sync_ids):
        # collect all hierarchical attribute keys
        # and prepare default values to project
        attribute_names = []
        for attr in hier_attrs:
            key = attr["key"]
            attribute_names.append(key)

            store_key = "hier_attrs"
            if key.startswith("avalon_"):
                store_key = "avalon_attrs"

            self.entities_dict[self.ft_project_id][store_key][key] = (
                attr["default"]
            )

        # Prepare dict with all hier keys and None values
        prepare_dict = {}
        prepare_dict_avalon = {}
        for attr in attribute_names:
            if attr.startswith("avalon_"):
                prepare_dict_avalon[attr] = None
            else:
                prepare_dict[attr] = None

        for id, entity_dict in self.entities_dict.items():
            # Skip project because has stored defaults at the moment
            if entity_dict["entity_type"] == "project":
                continue
            entity_dict["hier_attrs"] = prepare_dict.copy()
            for key, val in prepare_dict_avalon.items():
                entity_dict["avalon_attrs"][key] = val

        # Prepare values to query
        entity_ids_joined = ", ".join([
            "\"{}\"".format(id) for id in sync_ids
        ])
        attributes_joined = ", ".join([
            "\"{}\"".format(name) for name in attribute_names
        ])
        call_expr = [{
            "action": "query",
            "expression": (
                "select value, entity_id from ContextCustomAttributeValue "
                "where entity_id in ({}) and configuration.key in ({})"
            ).format(entity_ids_joined, attributes_joined)
        }]
        if hasattr(self.session, "_call"):
            [values] = self.session._call(call_expr)
        else:
            [values] = self.session.call(call_expr)

        avalon_hier = []
        for value in values["data"]:
            if value["value"] is None:
                continue
            entity_id = value["entity_id"]
            key = value["configuration"]["key"]
            store_key = "hier_attrs"
            if key.startswith("avalon_"):
                store_key = "avalon_attrs"
                avalon_hier.append(key)
            self.entities_dict[entity_id][store_key][key] = value["value"]

        # Get dictionary with not None hierarchical values to pull to childs
        top_id = self.ft_project_id
        project_values = {}
        for key, value in self.entities_dict[top_id]["hier_attrs"].items():
            if value is not None:
                project_values[key] = value

        for key in avalon_hier:
            value = self.entities_dict[top_id]["avalon_attrs"][key]
            if value is not None:
                project_values[key] = value

        hier_down_queue = queue.Queue()
        hier_down_queue.put((project_values, top_id))

        while not hier_down_queue.empty():
            hier_values, parent_id = hier_down_queue.get()
            for child_id in self.entities_dict[parent_id]["children"]:
                _hier_values = hier_values.copy()
                for name in attribute_names:
                    store_key = "hier_attrs"
                    if name.startswith("avalon_"):
                        store_key = "avalon_attrs"
                    value = self.entities_dict[child_id][store_key][name]
                    if value is not None:
                        _hier_values[name] = value

                self.entities_dict[child_id]["hier_attrs"].update(_hier_values)
                hier_down_queue.put((_hier_values, child_id))

    def remove_from_archived(self, mongo_id):
        entity = self.avalon_archived_by_id.pop(mongo_id, None)
        if not entity:
            return

        if self._avalon_archived_ents is not None:
            if entity in self._avalon_archived_ents:
                self._avalon_archived_ents.remove(entity)

        if self._avalon_archived_by_name is not None:
            name = entity["name"]
            if name in self._avalon_archived_by_name:
                name_ents = self._avalon_archived_by_name[name]
                if entity in name_ents:
                    if len(name_ents) == 1:
                        self._avalon_archived_by_name.pop(name)
                    else:
                        self._avalon_archived_by_name[name].remove(entity)

        # TODO use custom None instead of __NOTSET__
        if self._avalon_archived_by_parent_id is not None:
            parent_id = entity.get("data", {}).get(
                "visualParent", "__NOTSET__"
            )
            if parent_id is not None:
                parent_id = str(parent_id)

            if parent_id in self._avalon_archived_by_parent_id:
                parent_list = self._avalon_archived_by_parent_id[parent_id]
                if entity not in parent_list:
                    self._avalon_archived_by_parent_id[parent_id].remove(
                        entity
                    )

    def prepare_ftrack_ent_data(self):
        not_set_ids = []
        for id, entity_dict in self.entities_dict.items():
            entity = entity_dict["entity"]
            if entity is None:
                not_set_ids.append(id)
                continue

            self.entities_dict[id]["final_entity"] = {}
            self.entities_dict[id]["final_entity"]["name"] = (
                entity_dict["name"]
            )
            data = {}
            data["ftrackId"] = entity["id"]
            data["entityType"] = entity_dict["entity_type_orig"]

            for key, val in entity_dict.get("custom_attributes", []).items():
                data[key] = val

            for key, val in entity_dict.get("hier_attrs", []).items():
                data[key] = val

            if id == self.ft_project_id:
                data["code"] = entity["name"]
                self.entities_dict[id]["final_entity"]["data"] = data
                self.entities_dict[id]["final_entity"]["type"] = "project"

                proj_schema = entity["project_schema"]
                task_types = proj_schema["_task_type_schema"]["types"]
                proj_apps, warnings = avalon_sync.get_project_apps(
                    (data.get("applications") or [])
                )
                for msg, items in warnings.items():
                    if not msg or not items:
                        continue
                    self.report_items["warning"][msg] = items

                self.entities_dict[id]["final_entity"]["config"] = {
                    "tasks": [{"name": tt["name"]} for tt in task_types],
                    "apps": proj_apps
                }
                continue

            ent_path_items = [ent["name"] for ent in entity["link"]]
            parents = ent_path_items[1:len(ent_path_items)-1:]
            hierarchy = ""
            if len(parents) > 0:
                hierarchy = os.path.sep.join(parents)

            data["parents"] = parents
            data["hierarchy"] = hierarchy
            data["tasks"] = self.entities_dict[id].pop("tasks", [])
            self.entities_dict[id]["final_entity"]["data"] = data
            self.entities_dict[id]["final_entity"]["type"] = "asset"

        if not_set_ids:
            self.log.debug((
                "- Debug information: Filtering bug, there are empty dicts"
                "in entities dict (functionality should not be affected) <{}>"
            ).format("| ".join(not_set_ids)))
            for id in not_set_ids:
                self.entities_dict.pop(id)

    def get_ent_path(self, ftrack_id):
        ent_path = self._ent_paths_by_ftrack_id.get(ftrack_id)
        if not ent_path:
            entity = self.entities_dict[ftrack_id]["entity"]
            ent_path = "/".join(
                [ent["name"] for ent in entity["link"]]
            )
            self._ent_paths_by_ftrack_id[ftrack_id] = ent_path

        return ent_path

    def prepare_avalon_entities(self, ft_project_name):
        self.log.debug((
            "* Preparing avalon entities "
            "(separate to Create, Update and Deleted groups)"
        ))
        # Avalon entities
        self.dbcon.install()
        self.dbcon.Session["AVALON_PROJECT"] = ft_project_name
        avalon_project = self.dbcon.find_one({"type": "project"})
        avalon_entities = self.dbcon.find({"type": "asset"})
        self.avalon_project = avalon_project
        self.avalon_entities = avalon_entities

        ftrack_avalon_mapper = {}
        avalon_ftrack_mapper = {}
        create_ftrack_ids = []
        update_ftrack_ids = []

        same_mongo_id = []
        all_mongo_ids = {}
        for ftrack_id, entity_dict in self.entities_dict.items():
            mongo_id = entity_dict["avalon_attrs"].get(self.id_cust_attr)
            if not mongo_id:
                continue
            if mongo_id in all_mongo_ids:
                same_mongo_id.append(mongo_id)
            else:
                all_mongo_ids[mongo_id] = []
            all_mongo_ids[mongo_id].append(ftrack_id)

        if avalon_project:
            mongo_id = str(avalon_project["_id"])
            ftrack_avalon_mapper[self.ft_project_id] = mongo_id
            avalon_ftrack_mapper[mongo_id] = self.ft_project_id
            update_ftrack_ids.append(self.ft_project_id)
        else:
            create_ftrack_ids.append(self.ft_project_id)

        # make it go hierarchically
        prepare_queue = queue.Queue()

        for child_id in self.entities_dict[self.ft_project_id]["children"]:
            prepare_queue.put(child_id)

        while not prepare_queue.empty():
            ftrack_id = prepare_queue.get()
            for child_id in self.entities_dict[ftrack_id]["children"]:
                prepare_queue.put(child_id)

            entity_dict = self.entities_dict[ftrack_id]
            ent_path = self.get_ent_path(ftrack_id)

            mongo_id = entity_dict["avalon_attrs"].get(self.id_cust_attr)
            av_ent_by_mongo_id = self.avalon_ents_by_id.get(mongo_id)
            if av_ent_by_mongo_id:
                av_ent_ftrack_id = av_ent_by_mongo_id.get("data", {}).get(
                    "ftrackId"
                )
                is_right = False
                else_match_better = False
                if av_ent_ftrack_id and av_ent_ftrack_id == ftrack_id:
                    is_right = True

                elif mongo_id not in same_mongo_id:
                    is_right = True

                else:
                    ftrack_ids_with_same_mongo = all_mongo_ids[mongo_id]
                    for _ftrack_id in ftrack_ids_with_same_mongo:
                        if _ftrack_id == av_ent_ftrack_id:
                            continue

                        _entity_dict = self.entities_dict[_ftrack_id]
                        _mongo_id = _entity_dict["avalon_attrs"][
                            self.id_cust_attr
                        ]
                        _av_ent_by_mongo_id = self.avalon_ents_by_id.get(
                            _mongo_id
                        )
                        _av_ent_ftrack_id = _av_ent_by_mongo_id.get(
                            "data", {}
                        ).get("ftrackId")
                        if _av_ent_ftrack_id == ftrack_id:
                            else_match_better = True
                            break

                if not is_right and not else_match_better:
                    entity = entity_dict["entity"]
                    ent_path_items = [ent["name"] for ent in entity["link"]]
                    parents = ent_path_items[1:len(ent_path_items)-1:]
                    av_parents = av_ent_by_mongo_id["data"]["parents"]
                    if av_parents == parents:
                        is_right = True
                    else:
                        name = entity_dict["name"]
                        av_name = av_ent_by_mongo_id["name"]
                        if name == av_name:
                            is_right = True

                if is_right:
                    self.log.debug(
                        "Existing (by MongoID) <{}>".format(ent_path)
                    )
                    ftrack_avalon_mapper[ftrack_id] = mongo_id
                    avalon_ftrack_mapper[mongo_id] = ftrack_id
                    update_ftrack_ids.append(ftrack_id)
                    continue

            mongo_id = self.avalon_ents_by_ftrack_id.get(ftrack_id)
            if not mongo_id:
                mongo_id = self.avalon_ents_by_name.get(entity_dict["name"])
                if mongo_id:
                    self.log.debug(
                        "Existing (by matching name) <{}>".format(ent_path)
                    )
            else:
                self.log.debug(
                    "Existing (by FtrackID in mongo) <{}>".format(ent_path)
                )

            if mongo_id:
                ftrack_avalon_mapper[ftrack_id] = mongo_id
                avalon_ftrack_mapper[mongo_id] = ftrack_id
                update_ftrack_ids.append(ftrack_id)
                continue

            self.log.debug("New <{}>".format(ent_path))
            create_ftrack_ids.append(ftrack_id)

        deleted_entities = []
        for mongo_id in self.avalon_ents_by_id:
            if mongo_id in avalon_ftrack_mapper:
                continue
            deleted_entities.append(mongo_id)

            av_ent = self.avalon_ents_by_id[mongo_id]
            av_ent_path_items = [p for p in av_ent["data"]["parents"]]
            av_ent_path_items.append(av_ent["name"])
            self.log.debug("Deleted <{}>".format("/".join(av_ent_path_items)))

        self.ftrack_avalon_mapper = ftrack_avalon_mapper
        self.avalon_ftrack_mapper = avalon_ftrack_mapper
        self.create_ftrack_ids = create_ftrack_ids
        self.update_ftrack_ids = update_ftrack_ids
        self.deleted_entities = deleted_entities

        self.log.debug((
            "Ftrack -> Avalon comparison: New <{}> "
            "| Existing <{}> | Deleted <{}>"
        ).format(
            len(create_ftrack_ids),
            len(update_ftrack_ids),
            len(deleted_entities)
        ))

    def filter_with_children(self, ftrack_id):
        if ftrack_id not in self.entities_dict:
            return
        ent_dict = self.entities_dict[ftrack_id]
        parent_id = ent_dict["parent_id"]
        self.entities_dict[parent_id]["children"].remove(ftrack_id)

        children_queue = queue.Queue()
        children_queue.put(ftrack_id)
        while not children_queue.empty():
            _ftrack_id = children_queue.get()
            entity_dict = self.entities_dict.pop(_ftrack_id, {"children": []})
            for child_id in entity_dict["children"]:
                children_queue.put(child_id)

    def prepare_changes(self):
        self.log.debug("* Preparing changes for avalon/ftrack")
        hierarchy_changing_ids = []
        ignore_keys = collections.defaultdict(list)

        update_queue = queue.Queue()
        for ftrack_id in self.update_ftrack_ids:
            update_queue.put(ftrack_id)

        while not update_queue.empty():
            ftrack_id = update_queue.get()
            if ftrack_id == self.ft_project_id:
                changes = self.prepare_project_changes()
                if changes:
                    self.updates[self.avalon_project_id] = changes
                continue

            ftrack_ent_dict = self.entities_dict[ftrack_id]

            # *** check parents
            parent_check = False

            ftrack_parent_id = ftrack_ent_dict["parent_id"]
            avalon_id = self.ftrack_avalon_mapper[ftrack_id]
            avalon_entity = self.avalon_ents_by_id[avalon_id]
            avalon_parent_id = avalon_entity["data"]["visualParent"]
            if avalon_parent_id is not None:
                avalon_parent_id = str(avalon_parent_id)

            ftrack_parent_mongo_id = self.ftrack_avalon_mapper[
                ftrack_parent_id
            ]

            # if parent is project
            if (ftrack_parent_mongo_id == avalon_parent_id) or (
                ftrack_parent_id == self.ft_project_id and
                avalon_parent_id is None
            ):
                parent_check = True

            # check name
            ftrack_name = ftrack_ent_dict["name"]
            avalon_name = avalon_entity["name"]
            name_check = ftrack_name == avalon_name

            # IDEAL STATE: both parent and name check passed
            if parent_check and name_check:
                continue

            # If entity is changeable then change values of parent or name
            if self.changeability_by_mongo_id[avalon_id]:
                # TODO logging
                if not parent_check:
                    if ftrack_parent_mongo_id == str(self.avalon_project_id):
                        new_parent_name = self.entities_dict[
                            self.ft_project_id]["name"]
                        new_parent_id = None
                    else:
                        new_parent_name = self.avalon_ents_by_id[
                            ftrack_parent_mongo_id]["name"]
                        new_parent_id = ObjectId(ftrack_parent_mongo_id)

                    if avalon_parent_id == str(self.avalon_project_id):
                        old_parent_name = self.entities_dict[
                            self.ft_project_id]["name"]
                    else:
                        old_parent_name = self.avalon_ents_by_id[
                            ftrack_parent_mongo_id]["name"]

                    self.updates[avalon_id]["data"] = {
                        "visualParent": new_parent_id
                    }
                    ignore_keys[ftrack_id].append("data.visualParent")
                    self.log.debug((
                        "Avalon entity \"{}\" changed parent \"{}\" -> \"{}\""
                    ).format(avalon_name, old_parent_name, new_parent_name))

                if not name_check:
                    self.updates[avalon_id]["name"] = ftrack_name
                    ignore_keys[ftrack_id].append("name")
                    self.log.debug(
                        "Avalon entity \"{}\" was renamed to \"{}\"".format(
                            avalon_name, ftrack_name
                        )
                    )
                continue

            # parents and hierarchy must be recalculated
            hierarchy_changing_ids.append(ftrack_id)

            # Parent is project if avalon_parent_id is set to None
            if avalon_parent_id is None:
                avalon_parent_id = str(self.avalon_project_id)

            if not name_check:
                ent_path = self.get_ent_path(ftrack_id)
                # TODO report
                # TODO logging
                self.entities_dict[ftrack_id]["name"] = avalon_name
                self.entities_dict[ftrack_id]["entity"]["name"] = (
                    avalon_name
                )
                self.entities_dict[ftrack_id]["final_entity"]["name"] = (
                    avalon_name
                )
                self.log.warning("Name was changed back to {} <{}>".format(
                    avalon_name, ent_path
                ))
                self._ent_paths_by_ftrack_id.pop(ftrack_id, None)
                msg = (
                    "<Entity renamed back> It is not possible to change"
                    " the name of an entity or it's parents, "
                    " if it already contained published data."
                )
                self.report_items["warning"][msg].append(ent_path)

            # skip parent oricessing if hierarchy didn't change
            if parent_check:
                continue

            # Logic when parenting(hierarchy) has changed and should not
            old_ftrack_parent_id = self.avalon_ftrack_mapper.get(
                avalon_parent_id
            )

            # If last ftrack parent id from mongo entity exist then just
            # remap paren_id on entity
            if old_ftrack_parent_id:
                # TODO report
                # TODO logging
                ent_path = self.get_ent_path(ftrack_id)
                msg = (
                    "<Entity moved back in hierachy> It is not possible"
                    " to change the hierarchy of an entity or it's parents,"
                    " if it already contained published data."
                )
                self.report_items["warning"][msg].append(ent_path)
                self.log.warning((
                    " Entity contains published data so it was moved"
                    " back to it's original hierarchy <{}>"
                ).format(ent_path))
                self.entities_dict[ftrack_id]["entity"]["parent_id"] = (
                    old_ftrack_parent_id
                )
                self.entities_dict[ftrack_id]["parent_id"] = (
                    old_ftrack_parent_id
                )
                self.entities_dict[old_ftrack_parent_id][
                    "children"
                ].append(ftrack_id)

                continue

            old_parent_ent = self.avalon_ents_by_id.get(avalon_parent_id)
            if not old_parent_ent:
                old_parent_ent = self.avalon_archived_by_id.get(
                    avalon_parent_id
                )

            # TODO report
            # TODO logging
            if not old_parent_ent:
                self.log.warning((
                    "Parent entity was not found by id"
                    " - Trying to find by parent name"
                ))
                ent_path = self.get_ent_path(ftrack_id)

                parents = avalon_entity["data"]["parents"]
                parent_name = parents[-1]
                matching_entity_id = None
                for id, entity_dict in self.entities_dict.items():
                    if entity_dict["name"] == parent_name:
                        matching_entity_id = id
                        break

                if matching_entity_id is None:
                    # TODO logging
                    # TODO report (turn off auto-sync?)
                    self.log.error((
                        "The entity contains published data but it was moved to"
                        " a different place in the hierarchy and it's previous"
                        " parent cannot be found."
                        " It's impossible to solve this programmatically <{}>"
                    ).format(ent_path))
                    msg = (
                        "<Entity can't be synchronised> Hierarchy of an entity" " can't be changed due to published data and missing"
                        " previous parent"
                    )
                    self.report_items["error"][msg].append(ent_path)
                    self.filter_with_children(ftrack_id)
                    continue

                matching_ent_dict = self.entities_dict.get(matching_entity_id)
                match_ent_parents = matching_ent_dict.get(
                    "final_entity", {}).get(
                    "data", {}).get(
                    "parents", ["__NOT_SET__"]
                )
                # TODO logging
                # TODO report
                if (
                    len(match_ent_parents) >= len(parents) or
                    match_ent_parents[:-1] != parents
                ):
                    ent_path = self.get_ent_path(ftrack_id)
                    self.log.error((
                        "The entity contains published data but it was moved to"
                        " a different place in the hierarchy and it's previous"
                        " parents were moved too."
                        " It's impossible to solve this programmatically <{}>"
                    ).format(ent_path))
                    msg = (
                        "<Entity not synchronizable> Hierarchy of an entity"
                        " can't be changed due to published data and scrambled"
                        "hierarchy"
                    )
                    continue

                old_parent_ent = matching_ent_dict["final_entity"]

            parent_id = self.ft_project_id
            entities_to_create = []
            # TODO logging
            self.log.warning(
                "Ftrack entities must be recreated because they were deleted,"
                " but they contain published data."
            )

            _avalon_ent = old_parent_ent

            self.updates[avalon_parent_id] = {"type": "asset"}
            success = True
            while True:
                _vis_par = _avalon_ent["data"]["visualParent"]
                _name = _avalon_ent["name"]
                if _name in self.all_ftrack_names:
                    av_ent_path_items = _avalon_ent["data"]["parents"]
                    av_ent_path_items.append(_name)
                    av_ent_path = "/".join(av_ent_path_items)
                    # TODO report
                    # TODO logging
                    self.log.error((
                        "Can't recreate the entity in Ftrack because an entity" " with the same name already exists in a different"
                        " place in the hierarchy <{}>"
                    ).format(av_ent_path))
                    msg = (
                        "<Entity not synchronizable> Hierarchy of an entity"
                        " can't be changed. I contains published data and it's" " previous parent had a name, that is duplicated at a "
                        " different hierarchy level"
                    )
                    self.report_items["error"][msg].append(av_ent_path)
                    self.filter_with_children(ftrack_id)
                    success = False
                    break

                entities_to_create.append(_avalon_ent)
                if _vis_par is None:
                    break

                _vis_par = str(_vis_par)
                _mapped = self.avalon_ftrack_mapper.get(_vis_par)
                if _mapped:
                    parent_id = _mapped
                    break

                _avalon_ent = self.avalon_ents_by_id.get(_vis_par)
                if not _avalon_ent:
                    _avalon_ent = self.avalon_archived_by_id.get(_vis_par)

            if success is False:
                continue

            new_entity_id = None
            for av_entity in reversed(entities_to_create):
                new_entity_id = self.create_ftrack_ent_from_avalon_ent(
                    av_entity, parent_id
                )
                update_queue.put(new_entity_id)

            if new_entity_id:
                ftrack_ent_dict["entity"]["parent_id"] = new_entity_id

        if hierarchy_changing_ids:
            self.reload_parents(hierarchy_changing_ids)

        for ftrack_id in self.update_ftrack_ids:
            if ftrack_id == self.ft_project_id:
                continue

            avalon_id = self.ftrack_avalon_mapper[ftrack_id]
            avalon_entity = self.avalon_ents_by_id[avalon_id]

            avalon_attrs = self.entities_dict[ftrack_id]["avalon_attrs"]
            if (
                self.id_cust_attr not in avalon_attrs or
                avalon_attrs[self.id_cust_attr] != avalon_id
            ):
                configuration_id = self.entities_dict[ftrack_id][
                    "avalon_attrs_id"][self.id_cust_attr]

                _entity_key = collections.OrderedDict({
                    "configuration_id": configuration_id,
                    "entity_id": ftrack_id
                })

                self.session.recorded_operations.push(
                    fa_session.ftrack_api.operation.UpdateEntityOperation(
                        "ContextCustomAttributeValue",
                        _entity_key,
                        "value",
                        fa_session.ftrack_api.symbol.NOT_SET,
                        avalon_id
                    )
                )
            # check rest of data
            data_changes = self.compare_dict(
                self.entities_dict[ftrack_id]["final_entity"],
                avalon_entity,
                ignore_keys[ftrack_id]
            )
            if data_changes:
                self.updates[avalon_id] = self.merge_dicts(
                    data_changes,
                    self.updates[avalon_id]
                )

    def synchronize(self):
        self.log.debug("* Synchronization begins")
        avalon_project_id = self.ftrack_avalon_mapper.get(self.ft_project_id)
        if avalon_project_id:
            self.avalon_project_id = ObjectId(avalon_project_id)

        # remove filtered ftrack ids from create/update list
        for ftrack_id in self.all_filtered_entities:
            if ftrack_id in self.create_ftrack_ids:
                self.create_ftrack_ids.remove(ftrack_id)
            elif ftrack_id in self.update_ftrack_ids:
                self.update_ftrack_ids.remove(ftrack_id)

        self.log.debug("* Processing entities for archivation")
        self.delete_entities()

        self.log.debug("* Processing new entities")
        # Create not created entities
        for ftrack_id in self.create_ftrack_ids:
            # CHECK it is possible that entity was already created
            # because is parent of another entity which was processed first
            if ftrack_id in self.ftrack_avalon_mapper:
                continue
            self.create_avalon_entity(ftrack_id)

        if len(self.create_list) > 0:
            self.dbcon.insert_many(self.create_list)

        self.session.commit()

        self.log.debug("* Processing entities for update")
        self.prepare_changes()
        self.update_entities()
        self.session.commit()

    def create_avalon_entity(self, ftrack_id):
        if ftrack_id == self.ft_project_id:
            self.create_avalon_project()
            return

        entity_dict = self.entities_dict[ftrack_id]
        parent_ftrack_id = entity_dict["parent_id"]
        avalon_parent = None
        if parent_ftrack_id != self.ft_project_id:
            avalon_parent = self.ftrack_avalon_mapper.get(parent_ftrack_id)
            # if not avalon_parent:
            #     self.create_avalon_entity(parent_ftrack_id)
            #     avalon_parent = self.ftrack_avalon_mapper[parent_ftrack_id]
            avalon_parent = ObjectId(avalon_parent)

        # avalon_archived_by_id avalon_archived_by_name
        current_id = (
            entity_dict["avalon_attrs"].get(self.id_cust_attr) or ""
        ).strip()
        mongo_id = current_id
        name = entity_dict["name"]

        # Check if exist archived asset in mongo - by ID
        unarchive = False
        unarchive_id = self.check_unarchivation(ftrack_id, mongo_id, name)
        if unarchive_id is not None:
            unarchive = True
            mongo_id = unarchive_id

        item = entity_dict["final_entity"]
        try:
            new_id = ObjectId(mongo_id)
            if mongo_id in self.avalon_ftrack_mapper:
                new_id = ObjectId()
        except InvalidId:
            new_id = ObjectId()

        item["_id"] = new_id
        item["parent"] = self.avalon_project_id
        item["schema"] = avalon_sync.entity_schemas["asset"]
        item["data"]["visualParent"] = avalon_parent

        new_id_str = str(new_id)
        self.ftrack_avalon_mapper[ftrack_id] = new_id_str
        self.avalon_ftrack_mapper[new_id_str] = ftrack_id

        self._avalon_ents_by_id[new_id_str] = item
        self._avalon_ents_by_ftrack_id[ftrack_id] = new_id_str
        self._avalon_ents_by_name[item["name"]] = new_id_str

        if current_id != new_id_str:
            # store mongo id to ftrack entity
            configuration_id = self.entities_dict[ftrack_id][
                "avalon_attrs_id"
            ][self.id_cust_attr]
            _entity_key = collections.OrderedDict({
                "configuration_id": configuration_id,
                "entity_id": ftrack_id
            })

            self.session.recorded_operations.push(
                fa_session.ftrack_api.operation.UpdateEntityOperation(
                    "ContextCustomAttributeValue",
                    _entity_key,
                    "value",
                    fa_session.ftrack_api.symbol.NOT_SET,
                    new_id_str
                )
            )

        if unarchive is False:
            self.create_list.append(item)
            return
        # If unarchive then replace entity data in database
        self.dbcon.replace_one({"_id": new_id}, item)
        self.remove_from_archived(mongo_id)
        av_ent_path_items = item["data"]["parents"]
        av_ent_path_items.append(item["name"])
        av_ent_path = "/".join(av_ent_path_items)
        self.log.debug("Entity was unarchived <{}>".format(av_ent_path))

    def check_unarchivation(self, ftrack_id, mongo_id, name):
        archived_by_id = self.avalon_archived_by_id.get(mongo_id)
        archived_by_name = self.avalon_archived_by_name.get(name)

        # if not found in archived then skip
        if not archived_by_id and not archived_by_name:
            return None

        entity_dict = self.entities_dict[ftrack_id]

        if archived_by_id:
            # if is changeable then unarchive (nothing to check here)
            if self.changeability_by_mongo_id[mongo_id]:
                return mongo_id

            # TODO replace `__NOTSET__` with custom None constant
            archived_parent_id = archived_by_id["data"].get(
                "visualParent", "__NOTSET__"
            )
            archived_parents = archived_by_id["data"].get("parents")
            archived_name = archived_by_id["name"]

            if (
                archived_name != entity_dict["name"] or
                archived_parents != entity_dict["final_entity"]["data"][
                    "parents"
                ]
            ):
                return None

            return mongo_id

        # First check if there is any that have same parents
        for archived in archived_by_name:
            mongo_id = str(archived["_id"])
            archived_parents = archived.get("data", {}).get("parents")
            if (
                archived_parents == entity_dict["final_entity"]["data"][
                    "parents"
                ]
            ):
                return mongo_id

        # Secondly try to find more close to current ftrack entity
        first_changeable = None
        for archived in archived_by_name:
            mongo_id = str(archived["_id"])
            if not self.changeability_by_mongo_id[mongo_id]:
                continue

            if first_changeable is None:
                first_changeable = mongo_id

            ftrack_parent_id = entity_dict["parent_id"]
            map_ftrack_parent_id = self.ftrack_avalon_mapper.get(
                ftrack_parent_id
            )

            # TODO replace `__NOTSET__` with custom None constant
            archived_parent_id = archived.get("data", {}).get(
                "visualParent", "__NOTSET__"
            )
            if archived_parent_id is not None:
                archived_parent_id = str(archived_parent_id)

            # skip if parent is archived - How this should be possible?
            parent_entity = self.avalon_ents_by_id.get(archived_parent_id)
            if (
                parent_entity and (
                    map_ftrack_parent_id is not None and
                    map_ftrack_parent_id == str(parent_entity["_id"])
                )
            ):
                return mongo_id
        # Last return first changeable with same name (or None)
        return first_changeable

    def create_avalon_project(self):
        project_item = self.entities_dict[self.ft_project_id]["final_entity"]
        mongo_id = (
            self.entities_dict[self.ft_project_id]["avalon_attrs"].get(
                self.id_cust_attr
            ) or ""
        ).strip()

        try:
            new_id = ObjectId(mongo_id)
        except InvalidId:
            new_id = ObjectId()

        project_name = self.entities_dict[self.ft_project_id]["name"]
        project_item["_id"] = new_id
        project_item["parent"] = None
        project_item["schema"] = avalon_sync.entity_schemas["project"]
        project_item["config"]["schema"] = avalon_sync.entity_schemas["config"]
        project_item["config"]["template"] = (
            avalon_sync.get_avalon_project_template(project_name)
        )

        self.ftrack_avalon_mapper[self.ft_project_id] = new_id
        self.avalon_ftrack_mapper[new_id] = self.ft_project_id

        self.avalon_project_id = new_id

        self._avalon_ents_by_id[str(new_id)] = project_item
        self._avalon_ents_by_ftrack_id[self.ft_project_id] = str(new_id)
        self._avalon_ents_by_name[project_item["name"]] = str(new_id)

        self.create_list.append(project_item)

        # store mongo id to ftrack entity
        entity = self.entities_dict[self.ft_project_id]["entity"]
        entity["custom_attributes"][self.id_cust_attr] = str(new_id)

    def _bubble_changeability(self, unchangeable_ids):
        unchangeable_queue = queue.Queue()
        for entity_id in unchangeable_ids:
            unchangeable_queue.put((entity_id, False))

        processed_parents_ids = []
        subsets_to_remove = []
        while not unchangeable_queue.empty():
            entity_id, child_is_archived = unchangeable_queue.get()
            # skip if already processed
            if entity_id in processed_parents_ids:
                continue

            entity = self.avalon_ents_by_id.get(entity_id)
            # if entity is not archived but unchageable child was then skip
            # - archived entities should not affect not archived?
            if entity and child_is_archived:
                continue

            # set changeability of current entity to False
            self._changeability_by_mongo_id[entity_id] = False
            processed_parents_ids.append(entity_id)
            # if not entity then is probably archived
            if not entity:
                entity = self.avalon_archived_by_id.get(entity_id)
                child_is_archived = True

            if not entity:
                # if entity is not found then it is subset without parent
                if entity_id in unchangeable_ids:
                    subsets_to_remove.append(entity_id)
                else:
                    # TODO logging - What is happening here?
                    self.log.warning((
                        "Avalon contains entities without valid parents that"
                        " lead to Project (should not cause errors)"
                        " - MongoId <{}>"
                    ).format(str(entity_id)))
                continue

            # skip if parent is project
            parent_id = entity["data"]["visualParent"]
            if parent_id is None:
                continue
            unchangeable_queue.put((str(parent_id), child_is_archived))

        self._delete_subsets_without_asset(subsets_to_remove)

    def _delete_subsets_without_asset(self, not_existing_parents):
        subset_ids = []
        version_ids = []
        repre_ids = []
        to_delete = []

        for parent_id in not_existing_parents:
            subsets = self.subsets_by_parent_id.get(parent_id)
            if not subsets:
                continue
            for subset in subsets:
                if subset.get("type") != "subset":
                    continue
                subset_ids.append(subset["_id"])

        db_subsets = self.dbcon.find({
            "_id": {"$in": subset_ids},
            "type": "subset"
        })
        if not db_subsets:
            return

        db_versions = self.dbcon.find({
            "parent": {"$in": subset_ids},
            "type": "version"
        })
        if db_versions:
            version_ids = [ver["_id"] for ver in db_versions]

        db_repres = self.dbcon.find({
            "parent": {"$in": version_ids},
            "type": "representation"
        })
        if db_repres:
            repre_ids = [repre["_id"] for repre in db_repres]

        to_delete.extend(subset_ids)
        to_delete.extend(version_ids)
        to_delete.extend(repre_ids)

        self.dbcon.delete_many({"_id": {"$in": to_delete}})

    # Probably deprecated
    def _check_changeability(self, parent_id=None):
        for entity in self.avalon_ents_by_parent_id[parent_id]:
            mongo_id = str(entity["_id"])
            is_changeable = self._changeability_by_mongo_id.get(mongo_id)
            if is_changeable is not None:
                continue

            self._check_changeability(mongo_id)
            is_changeable = True
            for child in self.avalon_ents_by_parent_id[parent_id]:
                if not self._changeability_by_mongo_id[str(child["_id"])]:
                    is_changeable = False
                    break

            if is_changeable is True:
                is_changeable = (mongo_id in self.subsets_by_parent_id)
            self._changeability_by_mongo_id[mongo_id] = is_changeable

    def update_entities(self):
        mongo_changes_bulk = []
        for mongo_id, changes in self.updates.items():
            filter = {"_id": ObjectId(mongo_id)}
            change_data = avalon_sync.from_dict_to_set(changes)
            mongo_changes_bulk.append(UpdateOne(filter, change_data))

        if not mongo_changes_bulk:
            # TODO LOG
            return
        self.dbcon.bulk_write(mongo_changes_bulk)

    def reload_parents(self, hierarchy_changing_ids):
        parents_queue = queue.Queue()
        parents_queue.put((self.ft_project_id, [], False))
        while not parents_queue.empty():
            ftrack_id, parent_parents, changed = parents_queue.get()
            _parents = parent_parents.copy()
            if ftrack_id not in hierarchy_changing_ids and not changed:
                if ftrack_id != self.ft_project_id:
                    _parents.append(self.entities_dict[ftrack_id]["name"])
                for child_id in self.entities_dict[ftrack_id]["children"]:
                    parents_queue.put((child_id, _parents, changed))
                continue

            changed = True
            parents = [par for par in _parents]
            hierarchy = "/".join(parents)
            self.entities_dict[ftrack_id][
                "final_entity"]["data"]["parents"] = parents
            self.entities_dict[ftrack_id][
                "final_entity"]["data"]["hierarchy"] = hierarchy

            _parents.append(self.entities_dict[ftrack_id]["name"])
            for child_id in self.entities_dict[ftrack_id]["children"]:
                parents_queue.put((child_id, _parents, changed))

            if ftrack_id in self.create_ftrack_ids:
                mongo_id = self.ftrack_avalon_mapper[ftrack_id]
                if "data" not in self.updates[mongo_id]:
                    self.updates[mongo_id]["data"] = {}
                self.updates[mongo_id]["data"]["parents"] = parents
                self.updates[mongo_id]["data"]["hierarchy"] = hierarchy

    def prepare_project_changes(self):
        ftrack_ent_dict = self.entities_dict[self.ft_project_id]
        ftrack_entity = ftrack_ent_dict["entity"]
        avalon_code = self.avalon_project["data"]["code"]
        # TODO Is possible to sync if full name was changed?
        # if ftrack_ent_dict["name"] != self.avalon_project["name"]:
        #     ftrack_entity["full_name"] = avalon_name
        #     self.entities_dict[self.ft_project_id]["name"] = avalon_name
        #     self.entities_dict[self.ft_project_id]["final_entity"][
        #         "name"
        #     ] = avalon_name

        # TODO logging
        # TODO report
        # TODO May this happen? Is possible to change project code?
        if ftrack_entity["name"] != avalon_code:
            ftrack_entity["name"] = avalon_code
            self.entities_dict[self.ft_project_id]["final_entity"]["data"][
                "code"
            ] = avalon_code
            self.session.commit()
            sub_msg = (
                "Project code was changed back to \"{}\"".format(avalon_code)
            )
            msg = (
                "It is not possible to change"
                " project code after synchronization"
            )
            self.report_items["warning"][msg] = sub_msg
            self.log.warning(sub_msg)

        return self.compare_dict(
            self.entities_dict[self.ft_project_id]["final_entity"],
            self.avalon_project
        )

    def compare_dict(self, dict_new, dict_old, _ignore_keys=[]):
        # _ignore_keys may be used for keys nested dict like"data.visualParent"
        changes = {}
        ignore_keys = []
        for key_val in _ignore_keys:
            key_items = key_val.split(".")
            if len(key_items) == 1:
                ignore_keys.append(key_items[0])

        for key, value in dict_new.items():
            if key in ignore_keys:
                continue

            if key not in dict_old:
                changes[key] = value
                continue

            if isinstance(value, dict):
                if not isinstance(dict_old[key], dict):
                    changes[key] = value
                    continue

                _new_ignore_keys = []
                for key_val in _ignore_keys:
                    key_items = key_val.split(".")
                    if len(key_items) <= 1:
                        continue
                    _new_ignore_keys.append(".".join(key_items[1:]))

                _changes = self.compare_dict(
                    value, dict_old[key], _new_ignore_keys
                )
                if _changes:
                    changes[key] = _changes
                continue

            if value != dict_old[key]:
                changes[key] = value

        return changes

    def merge_dicts(self, dict_new, dict_old):
        for key, value in dict_new.items():
            if key not in dict_old:
                dict_old[key] = value
                continue

            if isinstance(value, dict):
                dict_old[key] = self.merge_dicts(value, dict_old[key])
                continue

            dict_old[key] = value

        return dict_old

    def delete_entities(self):
        if not self.deleted_entities:
            return
        # Try to order so child is not processed before parent
        deleted_entities = []
        _deleted_entities = [id for id in self.deleted_entities]

        while True:
            if not _deleted_entities:
                break
            _ready = []
            for mongo_id in _deleted_entities:
                ent = self.avalon_ents_by_id[mongo_id]
                vis_par = ent["data"]["visualParent"]
                if (
                    vis_par is not None and
                    str(vis_par) in self.deleted_entities
                ):
                    continue
                _ready.append(mongo_id)

            for id in _ready:
                deleted_entities.append(id)
                _deleted_entities.remove(id)

        delete_ids = []
        for mongo_id in deleted_entities:
            # delete if they are deletable
            if self.changeability_by_mongo_id[mongo_id]:
                delete_ids.append(ObjectId(mongo_id))
                continue

            # check if any new created entity match same entity
            # - name and parents must match
            deleted_entity = self.avalon_ents_by_id[mongo_id]
            name = deleted_entity["name"]
            parents = deleted_entity["data"]["parents"]
            similar_ent_id = None
            for ftrack_id in self.create_ftrack_ids:
                _ent_final = self.entities_dict[ftrack_id]["final_entity"]
                if _ent_final["name"] != name:
                    continue
                if _ent_final["data"]["parents"] != parents:
                    continue

                # If in create is "same" then we can "archive" current
                # since will be unarchived in create method
                similar_ent_id = ftrack_id
                break

            # If similar entity(same name and parents) is in create
            # entities list then just change from create to update
            if similar_ent_id is not None:
                self.create_ftrack_ids.remove(similar_ent_id)
                self.update_ftrack_ids.append(similar_ent_id)
                self.avalon_ftrack_mapper[mongo_id] = similar_ent_id
                self.ftrack_avalon_mapper[similar_ent_id] = mongo_id
                continue

            found_by_name_id = None
            for ftrack_id, ent_dict in self.entities_dict.items():
                if not ent_dict.get("name"):
                    continue

                if name == ent_dict["name"]:
                    found_by_name_id = ftrack_id
                    break

            if found_by_name_id is not None:
                # * THESE conditins are too complex to implement in first stage
                # - probably not possible to solve if this happen
                # if found_by_name_id in self.create_ftrack_ids:
                #     # reparent entity of the new one create?
                #     pass
                #
                # elif found_by_name_id in self.update_ftrack_ids:
                #     found_mongo_id = self.ftrack_avalon_mapper[found_by_name_id]
                #
                # ent_dict = self.entities_dict[found_by_name_id]

                # TODO report - CRITICAL entity with same name alread exists in
                # different hierarchy - can't recreate entity
                continue

            _vis_parent = str(deleted_entity["data"]["visualParent"])
            if _vis_parent is None:
                _vis_parent = self.avalon_project_id
            ftrack_parent_id = self.avalon_ftrack_mapper[_vis_parent]
            self.create_ftrack_ent_from_avalon_ent(
                deleted_entity, ftrack_parent_id
            )

        filter = {"_id": {"$in": delete_ids}, "type": "asset"}
        self.dbcon.update_many(filter, {"$set": {"type": "archived_asset"}})

    def create_ftrack_ent_from_avalon_ent(self, av_entity, parent_id):
        new_entity = None
        parent_entity = self.entities_dict[parent_id]["entity"]

        _name = av_entity["name"]
        _type = av_entity["data"].get("entityType", "folder")

        self.log.debug((
            "Re-ceating deleted entity {} <{}>"
        ).format(_name, _type))

        new_entity = self.session.create(_type, {
            "name": _name,
            "parent": parent_entity
        })

        final_entity = {}
        for k, v in av_entity.items():
            final_entity[k] = v

        if final_entity.get("type") != "asset":
            final_entity["type"] = "asset"

        new_entity_id = new_entity["id"]
        new_entity_data = {
            "entity": new_entity,
            "parent_id": parent_id,
            "entity_type": _type.lower(),
            "entity_type_orig": _type,
            "name": _name,
            "final_entity": final_entity
        }
        for k, v in new_entity_data.items():
            self.entities_dict[new_entity_id][k] = v

        p_chilren = self.entities_dict[parent_id]["children"]
        if new_entity_id not in p_chilren:
            self.entities_dict[parent_id]["children"].append(new_entity_id)

        cust_attr, hier_attrs = avalon_sync.get_avalon_attr(self.session)
        for _attr in cust_attr:
            key = _attr["key"]
            if key not in av_entity["data"]:
                continue

            if key not in new_entity["custom_attributes"]:
                continue

            value = av_entity["data"][key]
            if not value:
                continue

            new_entity["custom_attributes"][key] = value

        av_entity_id = str(av_entity["_id"])
        new_entity["custom_attributes"][self.id_cust_attr] = av_entity_id

        self.ftrack_avalon_mapper[new_entity_id] = av_entity_id
        self.avalon_ftrack_mapper[av_entity_id] = new_entity_id

        self.session.commit()

        ent_path = self.get_ent_path(new_entity_id)
        msg = (
            "Deleted entity was recreated because it or its children"
            " contain published data"
        )

        self.report_items["info"][msg].append(ent_path)

        return new_entity_id

    def regex_duplicate_interface(self):
        items = []
        if self.failed_regex or self.tasks_failed_regex:
            subtitle = "Entity names contain prohibited symbols:"
            items.append({
                "type": "label",
                "value": "# {}".format(subtitle)
            })
            items.append({
                "type": "label",
                "value": (
                    "<p><i>NOTE: You can use Letters( a-Z ),"
                    " Numbers( 0-9 ) and Underscore( _ )</i></p>"
                )
            })
            log_msgs = []
            for name, ids in self.failed_regex.items():
                error_title = {
                    "type": "label",
                    "value": "## {}".format(name)
                }
                items.append(error_title)
                paths = []
                for entity_id in ids:
                    ent_path = self.get_ent_path(entity_id)
                    paths.append(ent_path)

                error_message = {
                    "type": "label",
                    "value": '<p>{}</p>'.format("<br>".join(paths))
                }
                items.append(error_message)
                log_msgs.append("<{}> ({})".format(name, ",".join(paths)))

            for name, ids in self.tasks_failed_regex.items():
                error_title = {
                    "type": "label",
                    "value": "## Task: {}".format(name)
                }
                items.append(error_title)
                paths = []
                for entity_id in ids:
                    ent_path = self.get_ent_path(entity_id)
                    ent_path = "/".join([ent_path, name])
                    paths.append(ent_path)

                error_message = {
                    "type": "label",
                    "value": '<p>{}</p>'.format("<br>".join(paths))
                }
                items.append(error_message)
                log_msgs.append("<{}> ({})".format(name, ",".join(paths)))

            self.log.warning("{}{}".format(subtitle, ", ".join(log_msgs)))

        if self.duplicates:
            subtitle = "Duplicated entity names:"
            items.append({
                "type": "label",
                "value": "# {}".format(subtitle)
            })
            items.append({
                "type": "label",
                "value": (
                    "<p><i>NOTE: It is not allowed to use the same name"
                    " for multiple entities in the same project</i></p>"
                )
            })
            log_msgs = []
            for name, ids in self.duplicates.items():
                error_title = {
                    "type": "label",
                    "value": "## {}".format(name)
                }
                items.append(error_title)
                paths = []
                for entity_id in ids:
                    ent_path = self.get_ent_path(entity_id)
                    paths.append(ent_path)

                error_message = {
                    "type": "label",
                    "value": '<p>{}</p>'.format("<br>".join(paths))
                }
                items.append(error_message)
                log_msgs.append("<{}> ({})".format(name, ", ".join(paths)))

            self.log.warning("{}{}".format(subtitle, ", ".join(log_msgs)))

        return items

    def report(self):
        items = []
        project_name = self.entities_dict[self.ft_project_id]["name"]
        title = "Synchronization report ({}):".format(project_name)

        keys = ["error", "warning", "info"]
        for key in keys:
            subitems = []
            if key == "warning":
                for _item in self.regex_duplicate_interface():
                    subitems.append(_item)

            for msg, _items in self.report_items[key].items():
                if not _items:
                    continue

                subitems.append({
                    "type": "label",
                    "value": "# {}".format(msg)
                })
                if isinstance(_items, str):
                    _items = [_items]
                subitems.append({
                    "type": "label",
                    "value": '<p>{}</p>'.format("<br>".join(_items))
                })

            if items and subitems:
                items.append(self.report_splitter)

            items.extend(subitems)

        return {
            "items": items,
            "title": title,
            "success": False,
            "message": "Synchronization Finished"
        }


class SyncToAvalonLocal(BaseAction):
    """
    Synchronizing data action - from Ftrack to Avalon DB

    Stores all information about entity.
    - Name(string) - Most important information = identifier of entity
    - Parent(ObjectId) - Avalon Project Id, if entity is not project itself
    - Data(dictionary):
        - VisualParent(ObjectId) - Avalon Id of parent asset
        - Parents(array of string) - All parent names except project
        - Tasks(array of string) - Tasks on asset
        - FtrackId(string)
        - entityType(string) - entity's type on Ftrack
        * All Custom attributes in group 'Avalon'
            - custom attributes that start with 'avalon_' are skipped

    * These information are stored for entities in whole project.

    Avalon ID of asset is stored to Ftrack
        - Custom attribute 'avalon_mongo_id'.
    - action IS NOT creating this Custom attribute if doesn't exist
        - run 'Create Custom Attributes' action
        - or do it manually (Not recommended)
    """

    #: Action identifier.
    identifier = "sync.to.avalon.local"
    #: Action label.
    label = "Pype Admin"
    #: Action variant
    variant = "- Sync To Avalon (Local)"
    #: Action description.
    description = "Send data from Ftrack to Avalon"
    #: priority
    priority = 200
    #: roles that are allowed to register this action
    role_list = ["Pypeclub"]
    icon = '{}/ftrack/action_icons/PypeAdmin.svg'.format(
        os.environ.get('PYPE_STATICS_SERVER', '')
    )

    def discover(self, session, entities, event):
        ''' Validation '''
        for ent in event["data"]["selection"]:
            # Ignore entities that are not tasks or projects
            if ent["entityType"].lower() in ["show", "task"]:
                return True
        return False

    def launch(self, session, in_entities, event):
        time_start = time.time()

        self.show_message(event, "Synchronization - Preparing data", True)
        # Get ftrack project
        if in_entities[0].entity_type.lower() == "project":
            ft_project_name = in_entities[0]["full_name"]
        else:
            ft_project_name = in_entities[0]["project"]["full_name"]

        try:
            entities_factory = SyncEntitiesFactory(
                self.log, session, ft_project_name
            )
            time_1 = time.time()

            entities_factory.set_cutom_attributes()
            time_2 = time.time()

            # This must happen before all filtering!!!
            entities_factory.prepare_avalon_entities(ft_project_name)
            time_3 = time.time()

            entities_factory.filter_by_ignore_sync()
            time_4 = time.time()

            entities_factory.duplicity_regex_check()
            time_5 = time.time()

            entities_factory.prepare_ftrack_ent_data()
            time_6 = time.time()

            entities_factory.synchronize()
            time_7 = time.time()

            self.log.debug(
                "*** Synchronization finished ***"
            )
            self.log.debug(
                "preparation <{}>".format(time_1 - time_start)
            )
            self.log.debug(
                "set_cutom_attributes <{}>".format(time_2 - time_1)
            )
            self.log.debug(
                "prepare_avalon_entities <{}>".format(time_3 - time_2)
            )
            self.log.debug(
                "filter_by_ignore_sync <{}>".format(time_4 - time_3)
            )
            self.log.debug(
                "duplicity_regex_check <{}>".format(time_5 - time_4)
            )
            self.log.debug(
                "prepare_ftrack_ent_data <{}>".format(time_6 - time_5)
            )
            self.log.debug(
                "synchronize <{}>".format(time_7 - time_6)
            )
            self.log.debug(
                "* Total time: {}".format(time_7 - time_start)
            )

            report = entities_factory.report()
            if report and report.get("items"):
                default_title = "Synchronization report ({}):".format(
                    ft_project_name
                )
                self.show_interface(
                    items=report["items"],
                    title=report.get("title", default_title),
                    event=event
                )
            return {
                "success": True,
                "message": "Synchronization Finished"
            }

        except Exception:
            self.log.error(
                "Synchronization failed due to code error", exc_info=True
            )
            msg = "An error occurred during synchronization"
            title = "Synchronization report ({}):".format(ft_project_name)
            items = []
            items.append({
                "type": "label",
                "value": "# {}".format(msg)
            })
            items.append({
                "type": "label",
                "value": "## Traceback of the error"
            })
            items.append({
                "type": "label",
                "value": "<p>{}</p>".format(
                    str(traceback.format_exc()).replace(
                        "\n", "<br>").replace(
                        " ", "&nbsp;"
                    )
                )
            })

            report = {"items": []}
            try:
                report = entities_factory.report()
            except Exception:
                pass

            _items = report.get("items", [])
            if _items:
                items.append(entities_factory.report_splitter)
                items.extend(_items)

            self.show_interface(items, title, event)

            return {"success": True, "message": msg}

        finally:
            try:
                entities_factory.dbcon.uninstall()
            except Exception:
                pass

            try:
                entities_factory.session.close()
            except Exception:
                pass


def register(session, plugins_presets={}):
    '''Register plugin. Called when used as an plugin.'''

    SyncToAvalonLocal(session, plugins_presets).register()<|MERGE_RESOLUTION|>--- conflicted
+++ resolved
@@ -12,14 +12,8 @@
 from pype.ftrack import BaseAction
 from pype.ftrack.lib import avalon_sync
 from pype.ftrack.lib.io_nonsingleton import DbConnector
-<<<<<<< HEAD
-from pype.vendor import ftrack_api
-from pype.vendor.ftrack_api import session as fa_session
-=======
 import ftrack_api
 from ftrack_api import session as fa_session
-from pypeapp import Anatomy
->>>>>>> 2312a543
 
 
 class SyncEntitiesFactory:
