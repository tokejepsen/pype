--- conflicted
+++ resolved
@@ -57,14 +57,9 @@
 
         elif is_jpeg:
             # use first frame as thumbnail if is sequence of jpegs
-<<<<<<< HEAD
-            staging_dir = thumbnail_repre.get("stagingDir")
-            full_thumbnail_path = os.path.join(staging_dir, file)
-=======
             full_thumbnail_path = os.path.join(
                 thumbnail_repre["stagingDir"], file
                 )
->>>>>>> 621b3cbf
             self.log.info(
                 "For thumbnail is used file: {}".format(full_thumbnail_path)
             )
