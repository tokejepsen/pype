# -*- coding: utf-8 -*-
"""Collect render data.

This collector will go through render layers in maya and prepare all data
needed to create instances and their representations for submition and
publishing on farm.

Requires:
    instance    -> families
    instance    -> setMembers

    context     -> currentFile
    context     -> workspaceDir
    context     -> user

    session     -> AVALON_ASSET

Optional:

Provides:
    instance    -> label
    instance    -> subset
    instance    -> attachTo
    instance    -> setMembers
    instance    -> publish
    instance    -> frameStart
    instance    -> frameEnd
    instance    -> byFrameStep
    instance    -> renderer
    instance    -> family
    instance    -> families
    instance    -> asset
    instance    -> time
    instance    -> author
    instance    -> source
    instance    -> expectedFiles
    instance    -> resolutionWidth
    instance    -> resolutionHeight
    instance    -> pixelAspect
"""

import re
import os
import json

from maya import cmds
import maya.app.renderSetup.model.renderSetup as renderSetup

import pyblish.api

from avalon import maya, api
<<<<<<< HEAD
import pype.maya.lib as lib
from pype.maya.expected_files import ExpectedFiles
=======
from pype.hosts.maya import lib


R_SINGLE_FRAME = re.compile(r"^(-?)\d+$")
R_FRAME_RANGE = re.compile(r"^(?P<sf>(-?)\d+)-(?P<ef>(-?)\d+)$")
R_FRAME_NUMBER = re.compile(r".+\.(?P<frame>[0-9]+)\..+")
R_LAYER_TOKEN = re.compile(
    r".*%l.*|.*<layer>.*|.*<renderlayer>.*", re.IGNORECASE
)
R_AOV_TOKEN = re.compile(r".*%a.*|.*<aov>.*|.*<renderpass>.*", re.IGNORECASE)
R_SUBSTITUTE_AOV_TOKEN = re.compile(r"%a|<aov>|<renderpass>", re.IGNORECASE)
R_REMOVE_AOV_TOKEN = re.compile(r"_%a|_<aov>|_<renderpass>", re.IGNORECASE)
# to remove unused renderman tokens
R_CLEAN_FRAME_TOKEN = re.compile(r"\.?<f\d>\.?", re.IGNORECASE)
R_CLEAN_EXT_TOKEN = re.compile(r"\.?<ext>\.?", re.IGNORECASE)

R_SUBSTITUTE_LAYER_TOKEN = re.compile(
    r"%l|<layer>|<renderlayer>", re.IGNORECASE
)
R_SUBSTITUTE_CAMERA_TOKEN = re.compile(r"%c|<camera>", re.IGNORECASE)
R_SUBSTITUTE_SCENE_TOKEN = re.compile(r"%s|<scene>", re.IGNORECASE)

RENDERER_NAMES = {
    "mentalray": "MentalRay",
    "vray": "V-Ray",
    "arnold": "Arnold",
    "renderman": "Renderman",
    "redshift": "Redshift",
}

# not sure about the renderman image prefix
ImagePrefixes = {
    "mentalray": "defaultRenderGlobals.imageFilePrefix",
    "vray": "vraySettings.fileNamePrefix",
    "arnold": "defaultRenderGlobals.imageFilePrefix",
    "renderman": "rmanGlobals.imageFileFormat",
    "redshift": "defaultRenderGlobals.imageFilePrefix",
}
>>>>>>> 16284173


class CollectMayaRender(pyblish.api.ContextPlugin):
    """Gather all publishable render layers from renderSetup."""

    order = pyblish.api.CollectorOrder + 0.01
    hosts = ["maya"]
    label = "Collect Render Layers"

    def process(self, context):
        """Entry point to collector."""
        render_instance = None
        for instance in context:
            if "rendering" in instance.data["families"]:
                render_instance = instance
                render_instance.data["remove"] = True

            # make sure workfile instance publishing is enabled
            if "workfile" in instance.data["families"]:
                instance.data["publish"] = True

        if not render_instance:
            self.log.info(
                "No render instance found, skipping render "
                "layer collection."
            )
            return

        render_globals = render_instance
        collected_render_layers = render_instance.data["setMembers"]
        filepath = context.data["currentFile"].replace("\\", "/")
        asset = api.Session["AVALON_ASSET"]
        workspace = context.data["workspaceDir"]

        self._rs = renderSetup.instance()
        current_layer = self._rs.getVisibleRenderLayer()
        maya_render_layers = {l.name(): l for l in self._rs.getRenderLayers()}

        self.maya_layers = maya_render_layers

        for layer in collected_render_layers:
            # every layer in set should start with `LAYER_` prefix
            try:
                expected_layer_name = re.search(r"^LAYER_(.*)", layer).group(1)
            except IndexError:
                msg = "Invalid layer name in set [ {} ]".format(layer)
                self.log.warnig(msg)
                continue

            self.log.info("processing %s" % layer)
            # check if layer is part of renderSetup
            if expected_layer_name not in maya_render_layers:
                msg = "Render layer [ {} ] is not in " "Render Setup".format(
                    expected_layer_name
                )
                self.log.warning(msg)
                continue

            # check if layer is renderable
            if not maya_render_layers[expected_layer_name].isRenderable():
                msg = "Render layer [ {} ] is not " "renderable".format(
                    expected_layer_name
                )
                self.log.warning(msg)
                continue

            # test if there are sets (subsets) to attach render to
            sets = cmds.sets(layer, query=True) or []
            attach_to = []
            if sets:
                for s in sets:
                    if "family" not in cmds.listAttr(s):
                        continue

                    attach_to.append(
                        {
                            "version": None,  # we need integrator for that
                            "subset": s,
                            "family": cmds.getAttr("{}.family".format(s)),
                        }
                    )
                    self.log.info(" -> attach render to: {}".format(s))

            layer_name = "rs_{}".format(expected_layer_name)

            # collect all frames we are expecting to be rendered
            renderer = cmds.getAttr(
                "defaultRenderGlobals.currentRenderer"
            ).lower()
            # handle various renderman names
            if renderer.startswith("renderman"):
                renderer = "renderman"

            # return all expected files for all cameras and aovs in given
            # frame range
            ef = ExpectedFiles()
            exp_files = ef.get(renderer, layer_name)
            self.log.info("multipart: {}".format(ef.multipart))
            assert exp_files, "no file names were generated, this is bug"

            # if we want to attach render to subset, check if we have AOV's
            # in expectedFiles. If so, raise error as we cannot attach AOV
            # (considered to be subset on its own) to another subset
            if attach_to:
                assert len(exp_files[0].keys()) == 1, (
                    "attaching multiple AOVs or renderable cameras to "
                    "subset is not supported"
                )

            # append full path
            full_exp_files = []
            aov_dict = {}

            # we either get AOVs or just list of files. List of files can
            # mean two things - there are no AOVs enabled or multipass EXR
            # is produced. In either case we treat those as `beauty`.
            if isinstance(exp_files[0], dict):
                for aov, files in exp_files[0].items():
                    full_paths = []
                    for e in files:
                        full_path = os.path.join(workspace, "renders", e)
                        full_path = full_path.replace("\\", "/")
                        full_paths.append(full_path)
                    aov_dict[aov] = full_paths
            else:
                full_paths = []
                for e in exp_files:
                    full_path = os.path.join(workspace, "renders", e)
                    full_path = full_path.replace("\\", "/")
                    full_paths.append(full_path)
                aov_dict["beauty"] = full_paths

            frame_start_render = int(self.get_render_attribute(
                "startFrame", layer=layer_name))
            frame_end_render = int(self.get_render_attribute(
                "endFrame", layer=layer_name))

            if (int(context.data['frameStartHandle']) == frame_start_render
                    and int(context.data['frameEndHandle']) == frame_end_render):  # noqa: W503, E501

                handle_start = context.data['handleStart']
                handle_end = context.data['handleEnd']
                frame_start = context.data['frameStart']
                frame_end = context.data['frameEnd']
                frame_start_handle = context.data['frameStartHandle']
                frame_end_handle = context.data['frameEndHandle']
            else:
                handle_start = 0
                handle_end = 0
                frame_start = frame_start_render
                frame_end = frame_end_render
                frame_start_handle = frame_start_render
                frame_end_handle = frame_end_render

            full_exp_files.append(aov_dict)
            self.log.info(full_exp_files)
            self.log.info("collecting layer: {}".format(layer_name))
            # Get layer specific settings, might be overrides
            data = {
                "subset": expected_layer_name,
                "attachTo": attach_to,
                "setMembers": layer_name,
                "multipartExr": ef.multipart,
                "publish": True,

                "handleStart": handle_start,
                "handleEnd": handle_end,
                "frameStart": frame_start,
                "frameEnd": frame_end,
                "frameStartHandle": frame_start_handle,
                "frameEndHandle": frame_end_handle,
                "byFrameStep": int(
                    self.get_render_attribute("byFrameStep",
                                              layer=layer_name)),
                "renderer": self.get_render_attribute("currentRenderer",
                                                      layer=layer_name),
                # instance subset
                "family": "renderlayer",
                "families": ["renderlayer"],
                "asset": asset,
                "time": api.time(),
                "author": context.data["user"],
                # Add source to allow tracing back to the scene from
                # which was submitted originally
                "source": filepath,
                "expectedFiles": full_exp_files,
                "resolutionWidth": cmds.getAttr("defaultResolution.width"),
                "resolutionHeight": cmds.getAttr("defaultResolution.height"),
                "pixelAspect": cmds.getAttr("defaultResolution.pixelAspect"),
            }

            # Apply each user defined attribute as data
            for attr in cmds.listAttr(layer, userDefined=True) or list():
                try:
                    value = cmds.getAttr("{}.{}".format(layer, attr))
                except Exception:
                    # Some attributes cannot be read directly,
                    # such as mesh and color attributes. These
                    # are considered non-essential to this
                    # particular publishing pipeline.
                    value = None

                data[attr] = value

            # handle standalone renderers
            if render_instance.data.get("vrayScene") is True:
                data["families"].append("vrayscene")

            if render_instance.data.get("assScene") is True:
                data["families"].append("assscene")

            # Include (optional) global settings
            # Get global overrides and translate to Deadline values
            overrides = self.parse_options(str(render_globals))
            data.update(**overrides)

            # Define nice label
            label = "{0} ({1})".format(expected_layer_name, data["asset"])
            label += "  [{0}-{1}]".format(
                int(data["frameStartHandle"]), int(data["frameEndHandle"])
            )

            instance = context.create_instance(expected_layer_name)
            instance.data["label"] = label
            instance.data.update(data)
            self.log.debug("data: {}".format(json.dumps(data, indent=4)))

        # Restore current layer.
        self.log.info("Restoring to {}".format(current_layer.name()))
        self._rs.switchToLayer(current_layer)

    def parse_options(self, render_globals):
        """Get all overrides with a value, skip those without.

        Here's the kicker. These globals override defaults in the submission
        integrator, but an empty value means no overriding is made.
        Otherwise, Frames would override the default frames set under globals.

        Args:
            render_globals (str): collection of render globals

        Returns:
            dict: only overrides with values

        """
        attributes = maya.read(render_globals)

        options = {"renderGlobals": {}}
        options["renderGlobals"]["Priority"] = attributes["priority"]

        # Check for specific pools
        pool_a, pool_b = self._discover_pools(attributes)
        options["renderGlobals"].update({"Pool": pool_a})
        if pool_b:
            options["renderGlobals"].update({"SecondaryPool": pool_b})

        # Machine list
        machine_list = attributes["machineList"]
        if machine_list:
            key = "Whitelist" if attributes["whitelist"] else "Blacklist"
            options["renderGlobals"][key] = machine_list

        # Suspend publish job
        state = "Suspended" if attributes["suspendPublishJob"] else "Active"
        options["publishJobState"] = state

        chunksize = attributes.get("framesPerTask", 1)
        options["renderGlobals"]["ChunkSize"] = chunksize

        # Override frames should be False if extendFrames is False. This is
        # to ensure it doesn't go off doing crazy unpredictable things
        override_frames = False
        extend_frames = attributes.get("extendFrames", False)
        if extend_frames:
            override_frames = attributes.get("overrideExistingFrame", False)

        options["extendFrames"] = extend_frames
        options["overrideExistingFrame"] = override_frames

        maya_render_plugin = "MayaBatch"
        if not attributes.get("useMayaBatch", True):
            maya_render_plugin = "MayaCmd"

        options["mayaRenderPlugin"] = maya_render_plugin

        return options

    def _discover_pools(self, attributes):

        pool_a = None
        pool_b = None

        # Check for specific pools
        pool_b = []
        if "primaryPool" in attributes:
            pool_a = attributes["primaryPool"]
            if "secondaryPool" in attributes:
                pool_b = attributes["secondaryPool"]

        else:
            # Backwards compatibility
            pool_str = attributes.get("pools", None)
            if pool_str:
                pool_a, pool_b = pool_str.split(";")

        # Ensure empty entry token is caught
        if pool_b == "-":
            pool_b = None

        return pool_a, pool_b

    def _get_overrides(self, layer):
        rset = self.maya_layers[layer].renderSettingsCollectionInstance()
        return rset.getOverrides()

    def get_render_attribute(self, attr, layer):
        """Get attribute from render options.

        Args:
            attr (str): name of attribute to be looked up.

        Returns:
            Attribute value

        """
        return lib.get_attr_in_layer(
            "defaultRenderGlobals.{}".format(attr), layer=layer
        )<|MERGE_RESOLUTION|>--- conflicted
+++ resolved
@@ -49,49 +49,8 @@
 import pyblish.api
 
 from avalon import maya, api
-<<<<<<< HEAD
-import pype.maya.lib as lib
-from pype.maya.expected_files import ExpectedFiles
-=======
+from pype.hosts.maya.expected_files import ExpectedFiles
 from pype.hosts.maya import lib
-
-
-R_SINGLE_FRAME = re.compile(r"^(-?)\d+$")
-R_FRAME_RANGE = re.compile(r"^(?P<sf>(-?)\d+)-(?P<ef>(-?)\d+)$")
-R_FRAME_NUMBER = re.compile(r".+\.(?P<frame>[0-9]+)\..+")
-R_LAYER_TOKEN = re.compile(
-    r".*%l.*|.*<layer>.*|.*<renderlayer>.*", re.IGNORECASE
-)
-R_AOV_TOKEN = re.compile(r".*%a.*|.*<aov>.*|.*<renderpass>.*", re.IGNORECASE)
-R_SUBSTITUTE_AOV_TOKEN = re.compile(r"%a|<aov>|<renderpass>", re.IGNORECASE)
-R_REMOVE_AOV_TOKEN = re.compile(r"_%a|_<aov>|_<renderpass>", re.IGNORECASE)
-# to remove unused renderman tokens
-R_CLEAN_FRAME_TOKEN = re.compile(r"\.?<f\d>\.?", re.IGNORECASE)
-R_CLEAN_EXT_TOKEN = re.compile(r"\.?<ext>\.?", re.IGNORECASE)
-
-R_SUBSTITUTE_LAYER_TOKEN = re.compile(
-    r"%l|<layer>|<renderlayer>", re.IGNORECASE
-)
-R_SUBSTITUTE_CAMERA_TOKEN = re.compile(r"%c|<camera>", re.IGNORECASE)
-R_SUBSTITUTE_SCENE_TOKEN = re.compile(r"%s|<scene>", re.IGNORECASE)
-
-RENDERER_NAMES = {
-    "mentalray": "MentalRay",
-    "vray": "V-Ray",
-    "arnold": "Arnold",
-    "renderman": "Renderman",
-    "redshift": "Redshift",
-}
-
-# not sure about the renderman image prefix
-ImagePrefixes = {
-    "mentalray": "defaultRenderGlobals.imageFilePrefix",
-    "vray": "vraySettings.fileNamePrefix",
-    "arnold": "defaultRenderGlobals.imageFilePrefix",
-    "renderman": "rmanGlobals.imageFileFormat",
-    "redshift": "defaultRenderGlobals.imageFilePrefix",
-}
->>>>>>> 16284173
 
 
 class CollectMayaRender(pyblish.api.ContextPlugin):
@@ -128,7 +87,9 @@
 
         self._rs = renderSetup.instance()
         current_layer = self._rs.getVisibleRenderLayer()
-        maya_render_layers = {l.name(): l for l in self._rs.getRenderLayers()}
+        maya_render_layers = {
+            layer.name(): layer for layer in self._rs.getRenderLayers()
+        }
 
         self.maya_layers = maya_render_layers
 
