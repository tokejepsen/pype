# -*- coding: utf-8 -*-
"""Extract work file."""
import os
import shutil
from zipfile import ZipFile

import pype.api
from avalon import harmony
import pype.hosts.harmony


class ExtractWorkfile(pype.api.Extractor):
    """Extract the connected nodes to the composite instance."""

    label = "Extract Workfile"
    hosts = ["harmony"]
    families = ["workfile"]

    def process(self, instance):
        """Plugin entry point."""
        # Export template.
        backdrops = harmony.send(
            {"function": "Backdrop.backdrops", "args": ["Top"]}
        )["result"]
<<<<<<< HEAD
        nodes = instance.context.data.get("allNodes")
=======
        nodes = harmony.send(
            {"function": "node.subNodes", "args": ["Top"]}
        )["result"]
>>>>>>> 1c5c9f44
        staging_dir = self.staging_dir(instance)
        filepath = os.path.join(staging_dir, "{}.tpl".format(instance.name))

        pype.hosts.harmony.export_template(backdrops, nodes, filepath)

        # Prep representation.
        os.chdir(staging_dir)
        shutil.make_archive(
            f"{instance.name}",
            "zip",
            os.path.join(staging_dir, f"{instance.name}.tpl")
        )
        # Check if archive is ok
        with ZipFile(os.path.basename("f{instance.name}.zip")) as zr:
            if zr.testzip() is not None:
                raise Exception("File archive is corrupted.")

        representation = {
            "name": "tpl",
            "ext": "zip",
            "files": f"{instance.name}.zip",
            "stagingDir": staging_dir
        }
        instance.data["representations"] = [representation]<|MERGE_RESOLUTION|>--- conflicted
+++ resolved
@@ -22,13 +22,7 @@
         backdrops = harmony.send(
             {"function": "Backdrop.backdrops", "args": ["Top"]}
         )["result"]
-<<<<<<< HEAD
         nodes = instance.context.data.get("allNodes")
-=======
-        nodes = harmony.send(
-            {"function": "node.subNodes", "args": ["Top"]}
-        )["result"]
->>>>>>> 1c5c9f44
         staging_dir = self.staging_dir(instance)
         filepath = os.path.join(staging_dir, "{}.tpl".format(instance.name))
 
@@ -42,7 +36,7 @@
             os.path.join(staging_dir, f"{instance.name}.tpl")
         )
         # Check if archive is ok
-        with ZipFile(os.path.basename("f{instance.name}.zip")) as zr:
+        with ZipFile(os.path.basename(f"{instance.name}.zip")) as zr:
             if zr.testzip() is not None:
                 raise Exception("File archive is corrupted.")
 
