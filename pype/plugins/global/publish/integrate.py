import os
import logging
import shutil

import errno
import pyblish.api
from avalon import api, io


log = logging.getLogger(__name__)


class IntegrateAsset(pyblish.api.InstancePlugin):
    """Resolve any dependency issies

    This plug-in resolves any paths which, if not updated might break
    the published file.

    The order of families is important, when working with lookdev you want to
    first publish the texture, update the texture paths in the nodes and then
    publish the shading network. Same goes for file dependent assets.
    """

    label = "Integrate Asset"
    order = pyblish.api.IntegratorOrder
    families = ["animation",
                "camera",
                "look",
                "mayaAscii",
                "model",
                "pointcache",
                "vdbcache",
                "setdress",
                "rig",
                "vrayproxy",
                "yetiRig",
                "yeticache",
                "nukescript",
                "review",
                "scene",
                "ass",
                # "clip",
                "projectfile",
                "clip"]
    exclude_families = [
        # "clip"
    ]

    def process(self, instance):
        if [ef for ef in self.exclude_families
                if instance.data["family"] in ef]:
            return

        self.register(instance)

        self.log.info("Integrating Asset in to the database ...")
        self.integrate(instance)

    def register(self, instance):
        # Required environment variables
        PROJECT = api.Session["AVALON_PROJECT"]
        ASSET = instance.data.get("asset") or api.Session["AVALON_ASSET"]
        LOCATION = api.Session["AVALON_LOCATION"]

        context = instance.context
        # Atomicity
        #
        # Guarantee atomic publishes - each asset contains
        # an identical set of members.
        #     __
        #    /     o
        #   /       \
        #  |    o    |
        #   \       /
        #    o   __/
        #
        assert all(result["success"] for result in context.data["results"]), (
            "Atomicity not held, aborting.")

        # Assemble
        #
        #       |
        #       v
        #  --->   <----
        #       ^
        #       |
        #
        stagingdir = instance.data.get("stagingDir")
        assert stagingdir, ("Incomplete instance \"%s\": "
                            "Missing reference to staging area." % instance)

        # extra check if stagingDir actually exists and is available

        self.log.debug("Establishing staging directory @ %s" % stagingdir)

        project = io.find_one({"type": "project"})

        asset = io.find_one({"type": "asset",
                             "name": ASSET,
                             "parent": project["_id"]})

        assert all([project, asset]), ("Could not find current project or "
                                       "asset '%s'" % ASSET)

        subset = self.get_subset(asset, instance)

        # get next version
        latest_version = io.find_one({"type": "version",
                                      "parent": subset["_id"]},
                                     {"name": True},
                                     sort=[("name", -1)])

        next_version = 1
        if latest_version is not None:
            next_version += latest_version["name"]

        self.log.info("Verifying version from assumed destination")

        assumed_data = instance.data["assumedTemplateData"]
        assumed_version = assumed_data["VERSION"]
        if assumed_version != next_version:
            raise AttributeError("Assumed version 'v{0:03d}' does not match"
                                 "next version in database "
                                 "('v{1:03d}')".format(assumed_version,
                                                       next_version))

        # get version number from instance data and use it if version higher
        instance_version = instance.data.get('version', None)
        if instance_version:
            instance_version = int(instance_version)
            if instance_version >= next_version:
                next_version = instance_version

        self.log.debug("Next version: v{0:03d}".format(next_version))

        version_data = self.create_version_data(context, instance)
        version = self.create_version(subset=subset,
                                      version_number=next_version,
                                      locations=[LOCATION],
                                      data=version_data)

        self.log.debug("Creating version ...")
        version_id = io.insert_one(version).inserted_id

        # Write to disk
        #          _
        #         | |
        #        _| |_
        #    ____\   /
        #   |\    \ / \
        #   \ \    v   \
        #    \ \________.
        #     \|________|
        #
        root = api.registered_root()
<<<<<<< HEAD
        hierarchy = io.find_one({"type": 'asset', "name": ASSET})[
            'data']['parents']
        if hierarchy:
=======
        hierarchy = ""
        parents = io.find_one({
            "type": 'asset',
            "name": ASSET
        })['data']['parents']
        if parents and len(parents) > 0:
>>>>>>> a620acac
            # hierarchy = os.path.sep.join(hierarchy)
            hierarchy = os.path.join(*parents)

        template_data = {"root": root,
                         "project": {"name": PROJECT,
                                     "code": project['data']['code']},
                         "silo": asset['silo'],
                         "asset": ASSET,
                         "family": instance.data['family'],
                         "subset": subset["name"],
                         "VERSION": version["name"],
                         "hierarchy": hierarchy}

        template_publish = project["config"]["template"]["publish"]
        anatomy = instance.context.data['anatomy']

        # Find the representations to transfer amongst the files
        # Each should be a single representation (as such, a single extension)
        representations = []
        destination_list = []

        for files in instance.data["files"]:

            # Collection
            #   _______
            #  |______|\
            # |      |\|
            # |       ||
            # |       ||
            # |       ||
            # |_______|
            #

            if isinstance(files, list):
                collection = files
                # Assert that each member has identical suffix
                _, ext = os.path.splitext(collection[0])
                assert all(ext == os.path.splitext(name)[1]
                           for name in collection), (
                    "Files had varying suffixes, this is a bug"
                )

                assert not any(os.path.isabs(name) for name in collection)

                template_data["representation"] = ext[1:]

                for fname in collection:

                    src = os.path.join(stagingdir, fname)
                    anatomy_filled = anatomy.format(template_data)
                    dst = anatomy_filled.publish.path

                    instance.data["transfers"].append([src, dst])
                    template = anatomy.publish.path

            else:
                # Single file
                #  _______
                # |      |\
                # |       |
                # |       |
                # |       |
                # |_______|
                #
                fname = files
                assert not os.path.isabs(fname), (
                    "Given file name is a full path"
                )
                _, ext = os.path.splitext(fname)

                template_data["representation"] = ext[1:]

                src = os.path.join(stagingdir, fname)
                anatomy_filled = anatomy.format(template_data)
                dst = anatomy_filled.publish.path

                instance.data["transfers"].append([src, dst])
                template = anatomy.publish.path

            representation = {
                "schema": "pype:representation-2.0",
                "type": "representation",
                "parent": version_id,
                "name": ext[1:],
                "data": {'path': dst, 'template': template},
                "dependencies": instance.data.get("dependencies", "").split(),

                # Imprint shortcut to context
                # for performance reasons.
                "context": {
                    "root": root,
                    "project": {"name": PROJECT,
                                "code": project['data']['code']},
                    'task': api.Session["AVALON_TASK"],
                    "silo": asset['silo'],
                    "asset": ASSET,
                    "family": instance.data['family'],
                    "subset": subset["name"],
                    "version": version["name"],
                    "hierarchy": hierarchy,
                    "representation": ext[1:]
                }
            }

            destination_list.append(dst)
            instance.data['destination_list'] = destination_list
            representations.append(representation)

        self.log.info("Registering {} items".format(len(representations)))

        io.insert_many(representations)

    def integrate(self, instance):
        """Move the files

        Through `instance.data["transfers"]`

        Args:
            instance: the instance to integrate
        """

        transfers = instance.data["transfers"]

        for src, dest in transfers:
            self.log.info("Copying file .. {} -> {}".format(src, dest))
            self.copy_file(src, dest)

    def copy_file(self, src, dst):
        """ Copy given source to destination

        Arguments:
            src (str): the source file which needs to be copied
            dst (str): the destination of the sourc file
        Returns:
            None
        """

        dirname = os.path.dirname(dst)
        try:
            os.makedirs(dirname)
        except OSError as e:
            if e.errno == errno.EEXIST:
                pass
            else:
                self.log.critical("An unexpected error occurred.")
                raise

        shutil.copy(src, dst)

    def get_subset(self, asset, instance):

        subset = io.find_one({"type": "subset",
                              "parent": asset["_id"],
                              "name": instance.data["subset"]})

        if subset is None:
            subset_name = instance.data["subset"]
            self.log.info("Subset '%s' not found, creating.." % subset_name)

            _id = io.insert_one({
                "schema": "avalon-core:subset-2.0",
                "type": "subset",
                "name": subset_name,
                "data": {},
                "parent": asset["_id"]
            }).inserted_id

            subset = io.find_one({"_id": _id})

        return subset

    def create_version(self, subset, version_number, locations, data=None):
        """ Copy given source to destination

        Args:
            subset (dict): the registered subset of the asset
            version_number (int): the version number
            locations (list): the currently registered locations

        Returns:
            dict: collection of data to create a version
        """
        # Imprint currently registered location
        version_locations = [location for location in locations if
                             location is not None]

        return {"schema": "avalon-core:version-2.0",
                "type": "version",
                "parent": subset["_id"],
                "name": version_number,
                "locations": version_locations,
                "data": data}

    def create_version_data(self, context, instance):
        """Create the data collection for the version

        Args:
            context: the current context
            instance: the current instance being published

        Returns:
            dict: the required information with instance.data as key
        """

        families = []
        current_families = instance.data.get("families", list())
        instance_family = instance.data.get("family", None)

        if instance_family is not None:
            families.append(instance_family)
        families += current_families

        self.log.debug("Registered roor: {}".format(api.registered_root()))
        # create relative source path for DB
        try:
            source = instance.data['source']
        except KeyError:
            source = context.data["currentFile"]

            relative_path = os.path.relpath(source, api.registered_root())
            source = os.path.join("{root}", relative_path).replace("\\", "/")

        self.log.debug("Source: {}".format(source))
        version_data = {"families": families,
                        "time": context.data["time"],
                        "author": context.data["user"],
                        "source": source,
                        "comment": context.data.get("comment"),
                        "machine": context.data.get("machine"),
                        "fps": context.data.get("fps")}

        # Include optional data if present in
        optionals = ["startFrame", "endFrame", "step", "handles"]
        for key in optionals:
            if key in instance.data:
                version_data[key] = instance.data[key]

        return version_data<|MERGE_RESOLUTION|>--- conflicted
+++ resolved
@@ -153,18 +153,12 @@
         #     \|________|
         #
         root = api.registered_root()
-<<<<<<< HEAD
-        hierarchy = io.find_one({"type": 'asset', "name": ASSET})[
-            'data']['parents']
-        if hierarchy:
-=======
         hierarchy = ""
         parents = io.find_one({
             "type": 'asset',
             "name": ASSET
         })['data']['parents']
         if parents and len(parents) > 0:
->>>>>>> a620acac
             # hierarchy = os.path.sep.join(hierarchy)
             hierarchy = os.path.join(*parents)
 
