import os
import logging
import shutil

import errno
import pyblish.api
from avalon import api, io


log = logging.getLogger(__name__)


class IntegrateAsset(pyblish.api.InstancePlugin):
    """Resolve any dependency issies

    This plug-in resolves any paths which, if not updated might break
    the published file.

    The order of families is important, when working with lookdev you want to
    first publish the texture, update the texture paths in the nodes and then
    publish the shading network. Same goes for file dependent assets.
    """

    label = "Integrate Asset"
    order = pyblish.api.IntegratorOrder
    families = ["animation",
                "camera",
                "look",
                "mayaAscii",
                "model",
                "pointcache",
                "vdbcache",
                "setdress",
                "rig",
                "vrayproxy",
                "yetiRig",
                "yeticache",
                "nukescript",
                "review",
                "scene",
                "ass",
                # "clip",
                "projectfile",
                "clip"]
    exclude_families = [
        # "clip"
    ]

    def process(self, instance):
        if [ef for ef in self.exclude_families
                if instance.data["family"] in ef]:
            return
        context = instance.context

        # get integratedSubsets with already integrated subsets names
        integrated_subsets = context.data.get("integratedSubsets", None)

        # check if the context key exist and create empty list if not
        if not integrated_subsets:
            integrated_subsets = list()
            context.data["integratedSubsets"] = integrated_subsets

        # skip if a subset has been already integrated from another instance to
        # to avoid duplicity
        if instance.data['name'] in integrated_subsets:
            return

        self.register(instance)

        self.log.info("Integrating Asset in to the database ...")
        self.integrate(instance)
        context.data["integratedSubsets"].append(instance.data['name'])

    def register(self, instance):
        # Required environment variables
        PROJECT = api.Session["AVALON_PROJECT"]
        ASSET = instance.data.get("asset") or api.Session["AVALON_ASSET"]
        LOCATION = api.Session["AVALON_LOCATION"]

        context = instance.context
        # Atomicity
        #
        # Guarantee atomic publishes - each asset contains
        # an identical set of members.
        #     __
        #    /     o
        #   /       \
        #  |    o    |
        #   \       /
        #    o   __/
        #
        assert all(result["success"] for result in context.data["results"]), (
            "Atomicity not held, aborting.")

        # Assemble
        #
        #       |
        #       v
        #  --->   <----
        #       ^
        #       |
        #
        stagingdir = instance.data.get("stagingDir")
        assert stagingdir, ("Incomplete instance \"%s\": "
                            "Missing reference to staging area." % instance)

        # extra check if stagingDir actually exists and is available

        self.log.debug("Establishing staging directory @ %s" % stagingdir)

        project = io.find_one({"type": "project"})

        asset = io.find_one({"type": "asset",
                             "name": ASSET,
                             "parent": project["_id"]})

        assert all([project, asset]), ("Could not find current project or "
                                       "asset '%s'" % ASSET)

        subset = self.get_subset(asset, instance)

        # get next version
        latest_version = io.find_one({"type": "version",
                                      "parent": subset["_id"]},
                                     {"name": True},
                                     sort=[("name", -1)])

        next_version = 1
        if latest_version is not None:
            next_version += latest_version["name"]

        self.log.info("Verifying version from assumed destination")

        assumed_data = instance.data["assumedTemplateData"]
<<<<<<< HEAD
        assumed_version = assumed_data["VERSION"]
        # if assumed_version != next_version:
        #     raise AttributeError("Assumed version 'v{0:03d}' does not match"
        #                          "next version in database "
        #                          "('v{1:03d}')".format(assumed_version,
        #                                                next_version))

        # get version number from instance data and use it if version higher
        instance_version = instance.data.get('version', None)
        if instance_version:
            instance_version = int(instance_version)
            if instance_version >= next_version:
                next_version = instance_version
=======
        assumed_version = assumed_data["version"]
        if assumed_version != next_version:
            raise AttributeError("Assumed version 'v{0:03d}' does not match"
                                 "next version in database "
                                 "('v{1:03d}')".format(assumed_version,
                                                       next_version))
>>>>>>> 7bd1f6df

        self.log.debug("Next version: v{0:03d}".format(next_version))

        version_data = self.create_version_data(context, instance)
        version = self.create_version(subset=subset,
                                      version_number=next_version,
                                      locations=[LOCATION],
                                      data=version_data)

        self.log.debug("Creating version ...")
        version_id = io.insert_one(version).inserted_id

        # Write to disk
        #          _
        #         | |
        #        _| |_
        #    ____\   /
        #   |\    \ / \
        #   \ \    v   \
        #    \ \________.
        #     \|________|
        #
        root = api.registered_root()
        hierarchy = ""
        parents = io.find_one({
            "type": 'asset',
            "name": ASSET
        })['data']['parents']
        if parents and len(parents) > 0:
            # hierarchy = os.path.sep.join(hierarchy)
            hierarchy = os.path.join(*parents)

        template_data = {"root": root,
                         "project": {"name": PROJECT,
                                     "code": project['data']['code']},
                         "silo": asset['silo'],
                         "asset": ASSET,
                         "family": instance.data['family'],
                         "subset": subset["name"],
                         "version": int(version["name"]),
                         "hierarchy": hierarchy}

        template_publish = project["config"]["template"]["publish"]
        anatomy = instance.context.data['anatomy']

        # Find the representations to transfer amongst the files
        # Each should be a single representation (as such, a single extension)
        representations = []
        destination_list = []

        for files in instance.data["files"]:

            # Collection
            #   _______
            #  |______|\
            # |      |\|
            # |       ||
            # |       ||
            # |       ||
            # |_______|
            #

            if isinstance(files, list):
                collection = files
                # Assert that each member has identical suffix
                _, ext = os.path.splitext(collection[0])
                assert all(ext == os.path.splitext(name)[1]
                           for name in collection), (
                    "Files had varying suffixes, this is a bug"
                )

                assert not any(os.path.isabs(name) for name in collection)

                template_data["representation"] = ext[1:]

                for fname in collection:

                    src = os.path.join(stagingdir, fname)
                    anatomy_filled = anatomy.format(template_data)
                    dst = anatomy_filled.publish.path

                    instance.data["transfers"].append([src, dst])
                    template = anatomy.publish.path

            else:
                # Single file
                #  _______
                # |      |\
                # |       |
                # |       |
                # |       |
                # |_______|
                #
                fname = files
                assert not os.path.isabs(fname), (
                    "Given file name is a full path"
                )
                _, ext = os.path.splitext(fname)

                template_data["representation"] = ext[1:]

                src = os.path.join(stagingdir, fname)
                anatomy_filled = anatomy.format(template_data)
                dst = anatomy_filled.publish.path

                instance.data["transfers"].append([src, dst])
                template = anatomy.publish.path

            representation = {
                "schema": "pype:representation-2.0",
                "type": "representation",
                "parent": version_id,
                "name": ext[1:],
                "data": {'path': dst, 'template': template},
                "dependencies": instance.data.get("dependencies", "").split(),

                # Imprint shortcut to context
                # for performance reasons.
                "context": {
                    "root": root,
                    "project": {"name": PROJECT,
                                "code": project['data']['code']},
                    'task': api.Session["AVALON_TASK"],
                    "silo": asset['silo'],
                    "asset": ASSET,
                    "family": instance.data['family'],
                    "subset": subset["name"],
                    "version": version["name"],
                    "hierarchy": hierarchy,
                    "representation": ext[1:]
                }
            }

            destination_list.append(dst)
            instance.data['destination_list'] = destination_list
            representations.append(representation)

        self.log.info("Registering {} items".format(len(representations)))

        io.insert_many(representations)

    def integrate(self, instance):
        """Move the files

        Through `instance.data["transfers"]`

        Args:
            instance: the instance to integrate
        """

        transfers = instance.data["transfers"]

        for src, dest in transfers:
            self.log.info("Copying file .. {} -> {}".format(src, dest))
            self.copy_file(src, dest)

    def copy_file(self, src, dst):
        """ Copy given source to destination

        Arguments:
            src (str): the source file which needs to be copied
            dst (str): the destination of the sourc file
        Returns:
            None
        """

        dirname = os.path.dirname(dst)
        try:
            os.makedirs(dirname)
        except OSError as e:
            if e.errno == errno.EEXIST:
                pass
            else:
                self.log.critical("An unexpected error occurred.")
                raise

        shutil.copy(src, dst)

    def get_subset(self, asset, instance):

        subset = io.find_one({"type": "subset",
                              "parent": asset["_id"],
                              "name": instance.data["subset"]})

        if subset is None:
            subset_name = instance.data["subset"]
            self.log.info("Subset '%s' not found, creating.." % subset_name)

            _id = io.insert_one({
                "schema": "avalon-core:subset-2.0",
                "type": "subset",
                "name": subset_name,
                "data": {},
                "parent": asset["_id"]
            }).inserted_id

            subset = io.find_one({"_id": _id})

        return subset

    def create_version(self, subset, version_number, locations, data=None):
        """ Copy given source to destination

        Args:
            subset (dict): the registered subset of the asset
            version_number (int): the version number
            locations (list): the currently registered locations

        Returns:
            dict: collection of data to create a version
        """
        # Imprint currently registered location
        version_locations = [location for location in locations if
                             location is not None]

        return {"schema": "avalon-core:version-2.0",
                "type": "version",
                "parent": subset["_id"],
                "name": version_number,
                "locations": version_locations,
                "data": data}

    def create_version_data(self, context, instance):
        """Create the data collection for the version

        Args:
            context: the current context
            instance: the current instance being published

        Returns:
            dict: the required information with instance.data as key
        """

        families = []
        current_families = instance.data.get("families", list())
        instance_family = instance.data.get("family", None)

        if instance_family is not None:
            families.append(instance_family)
        families += current_families

        self.log.debug("Registered roor: {}".format(api.registered_root()))
        # create relative source path for DB
        try:
            source = instance.data['source']
        except KeyError:
            source = context.data["currentFile"]

            relative_path = os.path.relpath(source, api.registered_root())
            source = os.path.join("{root}", relative_path).replace("\\", "/")

        self.log.debug("Source: {}".format(source))
        version_data = {"families": families,
                        "time": context.data["time"],
                        "author": context.data["user"],
                        "source": source,
                        "comment": context.data.get("comment"),
                        "machine": context.data.get("machine"),
                        "fps": context.data.get("fps")}

        # Include optional data if present in
        optionals = ["startFrame", "endFrame", "step", "handles"]
        for key in optionals:
            if key in instance.data:
                version_data[key] = instance.data[key]

        return version_data<|MERGE_RESOLUTION|>--- conflicted
+++ resolved
@@ -132,7 +132,6 @@
         self.log.info("Verifying version from assumed destination")
 
         assumed_data = instance.data["assumedTemplateData"]
-<<<<<<< HEAD
         assumed_version = assumed_data["VERSION"]
         # if assumed_version != next_version:
         #     raise AttributeError("Assumed version 'v{0:03d}' does not match"
@@ -146,14 +145,6 @@
             instance_version = int(instance_version)
             if instance_version >= next_version:
                 next_version = instance_version
-=======
-        assumed_version = assumed_data["version"]
-        if assumed_version != next_version:
-            raise AttributeError("Assumed version 'v{0:03d}' does not match"
-                                 "next version in database "
-                                 "('v{1:03d}')".format(assumed_version,
-                                                       next_version))
->>>>>>> 7bd1f6df
 
         self.log.debug("Next version: v{0:03d}".format(next_version))
 
