--- conflicted
+++ resolved
@@ -5,12 +5,9 @@
 import errno
 import pyblish.api
 from avalon import api, io
-<<<<<<< HEAD
 from pathlib import Path
-=======
 from avalon.vendor import filelink
 
->>>>>>> 4f45e9e2
 
 log = logging.getLogger(__name__)
 
@@ -50,14 +47,8 @@
                 "projectfile",
                 "audio",
                 "clip"]
-    exclude_families = [
-        # "clip"
-    ]
 
     def process(self, instance):
-        if [ef for ef in self.exclude_families
-                if instance.data["family"] in ef]:
-            return
         context = instance.context
 
         # get integratedSubsets with already integrated subsets names
