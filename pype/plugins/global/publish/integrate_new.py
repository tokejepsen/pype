import os
from os.path import getsize
import logging
import sys
import clique
import errno
import pyblish.api
from avalon import api, io
from avalon.vendor import filelink

# this is needed until speedcopy for linux is fixed
if sys.platform == "win32":
    from speedcopy import copyfile
else:
    from shutil import copyfile

log = logging.getLogger(__name__)


class IntegrateAssetNew(pyblish.api.InstancePlugin):
    """Resolve any dependency issues

    This plug-in resolves any paths which, if not updated might break
    the published file.

    The order of families is important, when working with lookdev you want to
    first publish the texture, update the texture paths in the nodes and then
    publish the shading network. Same goes for file dependent assets.

    Requirements for instance to be correctly integrated

    instance.data['representations'] - must be a list and each member
    must be a dictionary with following data:
        'files': list of filenames for sequence, string for single file.
                 Only the filename is allowed, without the folder path.
        'stagingDir': "path/to/folder/with/files"
        'name': representation name (usually the same as extension)
        'ext': file extension
    optional data
        'anatomy_template': 'publish' or 'render', etc.
                            template from anatomy that should be used for
                            integrating this file. Only the first level can
                            be specified right now.
        "frameStart"
        "frameEnd"
        'fps'
    """

    label = "Integrate Asset New"
    order = pyblish.api.IntegratorOrder
    families = ["workfile",
                "pointcache",
                "camera",
                "animation",
                "model",
                "mayaAscii",
                "setdress",
                "layout",
                "ass",
                "vdbcache",
                "scene",
                "vrayproxy",
                "render",
                "imagesequence",
                "review",
                "rendersetup",
                "rig",
                "plate",
                "look",
                "lut",
                "audio",
                "yetiRig",
                "yeticache",
                "nukenodes",
                "gizmo",
                "source",
                "matchmove",
                "image"
                "source",
                "assembly"
                ]
    exclude_families = ["clip"]
    db_representation_context_keys = [
        "project", "asset", "task", "subset", "version", "representation",
        "family", "hierarchy", "task", "username"
    ]

    def process(self, instance):

        if [ef for ef in self.exclude_families
                if instance.data["family"] in ef]:
            return

        self.register(instance)

        self.log.info("Integrating Asset in to the database ...")
        self.log.info("instance.data: {}".format(instance.data))
        if instance.data.get('transfer', True):
            self.integrate(instance)

    def register(self, instance):
        # Required environment variables
        PROJECT = api.Session["AVALON_PROJECT"]
        ASSET = instance.data.get("asset") or api.Session["AVALON_ASSET"]
        TASK = instance.data.get("task") or api.Session["AVALON_TASK"]
        LOCATION = api.Session["AVALON_LOCATION"]

        context = instance.context
        # Atomicity
        #
        # Guarantee atomic publishes - each asset contains
        # an identical set of members.
        #     __
        #    /     o
        #   /       \
        #  |    o    |
        #   \       /
        #    o   __/
        #
        # for result in context.data["results"]:
        #     if not result["success"]:
        #         self.log.debug(result)
        #         exc_type, exc_value, exc_traceback = result["error_info"]
        #         extracted_traceback = traceback.extract_tb(exc_traceback)[-1]
        #         self.log.debug(
        #             "Error at line {}: \"{}\"".format(
        #                 extracted_traceback[1], result["error"]
        #             )
        #         )
        # assert all(result["success"] for result in context.data["results"]),(
        #     "Atomicity not held, aborting.")

        # Assemble
        #
        #       |
        #       v
        #  --->   <----
        #       ^
        #       |
        #
        stagingdir = instance.data.get("stagingDir")
        if not stagingdir:
            self.log.info('''{} is missing reference to staging
                            directory Will try to get it from
                            representation'''.format(instance))

        # extra check if stagingDir actually exists and is available

        self.log.debug("Establishing staging directory @ %s" % stagingdir)

        # Ensure at least one file is set up for transfer in staging dir.
        repres = instance.data.get("representations", None)
        assert repres, "Instance has no files to transfer"
        assert isinstance(repres, (list, tuple)), (
            "Instance 'files' must be a list, got: {0}".format(repres)
        )

        # FIXME: io is not initialized at this point for shell host
        io.install()
        project = io.find_one({"type": "project"})

        asset = io.find_one({
            "type": "asset",
            "name": ASSET,
            "parent": project["_id"]
        })

        assert all([project, asset]), ("Could not find current project or "
                                       "asset '%s'" % ASSET)

        subset = self.get_subset(asset, instance)

        # get next version
        latest_version = io.find_one(
            {
                "type": "version",
                "parent": subset["_id"]
            },
            {"name": True},
            sort=[("name", -1)]
        )

        next_version = 1
        if latest_version is not None:
            next_version += latest_version["name"]

        if instance.data.get('version'):
            next_version = int(instance.data.get('version'))

        self.log.debug("Next version: v{0:03d}".format(next_version))

        version_data = self.create_version_data(context, instance)

        version_data_instance = instance.data.get('versionData')

        if version_data_instance:
            version_data.update(version_data_instance)

        version = self.create_version(subset=subset,
                                      version_number=next_version,
                                      locations=[LOCATION],
                                      data=version_data)

        self.log.debug("Creating version ...")
        existing_version = io.find_one({
            'type': 'version',
            'parent': subset["_id"],
            'name': next_version
        })
        if existing_version is None:
            version_id = io.insert_one(version).inserted_id
        else:
            io.update_many({
                'type': 'version',
                'parent': subset["_id"],
                'name': next_version
            }, {'$set': version}
            )
            version_id = existing_version['_id']
        instance.data['version'] = version['name']

        # Write to disk
        #          _
        #         | |
        #        _| |_
        #    ____\   /
        #   |\    \ / \
        #   \ \    v   \
        #    \ \________.
        #     \|________|
        #
        root = api.registered_root()
        hierarchy = ""
        parents = io.find_one({
            "type": 'asset',
            "name": ASSET
        })['data']['parents']
        if parents and len(parents) > 0:
            # hierarchy = os.path.sep.join(hierarchy)
            hierarchy = os.path.join(*parents)

        anatomy = instance.context.data['anatomy']

        # Find the representations to transfer amongst the files
        # Each should be a single representation (as such, a single extension)
        representations = []
        destination_list = []
        template_name = 'publish'
        if 'transfers' not in instance.data:
            instance.data['transfers'] = []

        for idx, repre in enumerate(instance.data["representations"]):

            # Collection
            #   _______
            #  |______|\
            # |      |\|
            # |       ||
            # |       ||
            # |       ||
            # |_______|
            #
            # create template data for Anatomy
            template_data = {"root": root,
                             "project": {"name": PROJECT,
                                         "code": project['data']['code']},
                             "silo": asset.get('silo'),
                             "task": TASK,
                             "asset": ASSET,
                             "family": instance.data['family'],
                             "subset": subset["name"],
                             "version": int(version["name"]),
                             "hierarchy": hierarchy}

            # Add datetime data to template data
            datetime_data = context.data.get("datetimeData") or {}
            template_data.update(datetime_data)

            resolution_width = repre.get("resolutionWidth")
            resolution_height = repre.get("resolutionHeight")
            fps = instance.data.get("fps")

            if resolution_width:
                template_data["resolution_width"] = resolution_width
            if resolution_width:
                template_data["resolution_height"] = resolution_height
            if resolution_width:
                template_data["fps"] = fps

            files = repre['files']
            if repre.get('stagingDir'):
                stagingdir = repre['stagingDir']
            if repre.get('anatomy_template'):
                template_name = repre['anatomy_template']
            template = os.path.normpath(
                anatomy.templates[template_name]["path"])

            sequence_repre = isinstance(files, list)
            repre_context = None
            if sequence_repre:
                src_collections, remainder = clique.assemble(files)
                self.log.debug(
                    "src_tail_collections: {}".format(str(src_collections)))
                src_collection = src_collections[0]

                # Assert that each member has identical suffix
                src_head = src_collection.format("{head}")
                src_tail = src_collection.format("{tail}")

                # fix dst_padding
                valid_files = [x for x in files if src_collection.match(x)]
                padd_len = len(
                    valid_files[0].replace(src_head, "").replace(src_tail, "")
                )
                src_padding_exp = "%0{}d".format(padd_len)

                test_dest_files = list()
                for i in [1, 2]:
                    template_data["representation"] = repre['ext']
                    template_data["frame"] = src_padding_exp % i
                    anatomy_filled = anatomy.format(template_data)
                    template_filled = anatomy_filled[template_name]["path"]
                    if repre_context is None:
                        repre_context = template_filled.used_values

                    test_dest_files.append(
                        os.path.normpath(template_filled)
                    )

                self.log.debug(
                    "test_dest_files: {}".format(str(test_dest_files)))

                dst_collections, remainder = clique.assemble(test_dest_files)
                dst_collection = dst_collections[0]
                dst_head = dst_collection.format("{head}")
                dst_tail = dst_collection.format("{tail}")

                index_frame_start = None

                if repre.get("frameStart"):
                    frame_start_padding = anatomy.templates["render"]["padding"]
                    index_frame_start = int(repre.get("frameStart"))

                # exception for slate workflow
                if "slate" in instance.data["families"]:
                    index_frame_start -= 1

                dst_padding_exp = src_padding_exp
                dst_start_frame = None
                for i in src_collection.indexes:
                    src_padding = src_padding_exp % i

                    src_file_name = "{0}{1}{2}".format(
                        src_head, src_padding, src_tail)

                    dst_padding = src_padding_exp % i

                    if index_frame_start:
                        dst_padding_exp = "%0{}d".format(frame_start_padding)
                        dst_padding = dst_padding_exp % index_frame_start
                        index_frame_start += 1

                    dst = "{0}{1}{2}".format(
                            dst_head,
                            dst_padding,
                            dst_tail).replace("..", ".")

                    self.log.debug("destination: `{}`".format(dst))
                    src = os.path.join(stagingdir, src_file_name)

                    self.log.debug("source: {}".format(src))
                    instance.data["transfers"].append([src, dst])

                    # for adding first frame into db
                    if not dst_start_frame:
                        dst_start_frame = dst_padding


                dst = "{0}{1}{2}".format(
                    dst_head,
                    dst_start_frame,
                    dst_tail).replace("..", ".")
                repre['published_path'] = self.unc_convert(dst)

            else:
                # Single file
                #  _______
                # |      |\
                # |       |
                # |       |
                # |       |
                # |_______|
                #
                template_data.pop("frame", None)
                fname = files
                assert not os.path.isabs(fname), (
                    "Given file name is a full path"
                )

                template_data["representation"] = repre['ext']

                if repre.get("outputName"):
                    template_data["output"] = repre['outputName']

                src = os.path.join(stagingdir, fname)
                anatomy_filled = anatomy.format(template_data)
                template_filled = anatomy_filled[template_name]["path"]
                repre_context = template_filled.used_values
                dst = os.path.normpath(template_filled).replace("..", ".")

                instance.data["transfers"].append([src, dst])

                repre['published_path'] = self.unc_convert(dst)
                self.log.debug("__ dst: {}".format(dst))

            for key in self.db_representation_context_keys:
                value = template_data.get(key)
                if not value:
                    continue
                repre_context[key] = template_data[key]

            representation = {
                "_id": io.ObjectId(),
                "schema": "pype:representation-2.0",
                "type": "representation",
                "parent": version_id,
                "name": repre['name'],
                "data": {'path': dst, 'template': template},
                "dependencies": instance.data.get("dependencies", "").split(),

                # Imprint shortcut to context
                # for performance reasons.
                "context": repre_context
            }

            if repre.get("outputName"):
                representation["context"]["output"] = repre['outputName']

            if sequence_repre and repre.get("frameStart"):
                representation['context']['frame'] = src_padding_exp % int(repre.get("frameStart"))

            self.log.debug("__ representation: {}".format(representation))
            destination_list.append(dst)
            representations.append(representation)

        instance.data['destination_list'] = destination_list
        self.log.debug("__ representations: {}".format(representations))

        for rep in instance.data["representations"]:
            self.log.debug("__ represNAME: {}".format(rep['name']))
            self.log.debug("__ represPATH: {}".format(rep['published_path']))
<<<<<<< HEAD

        repre_ids = io.insert_many(representations).inserted_ids
        repre_docs = list(io.find({"$or": [{"_id": id} for id in repre_ids]}))

        self.log.debug(
        "__ repre_docs: {}".format(repre_docs))
        instance.data["repreDocs"] = repre_docs

=======
        io.insert_many(representations)
        instance.data["published_representations"] = representations
        # self.log.debug("Representation: {}".format(representations))
>>>>>>> d442a5ab
        self.log.info("Registered {} items".format(len(representations)))

    def integrate(self, instance):
        """ Move the files.

            Through `instance.data["transfers"]`

            Args:
                instance: the instance to integrate
        """
        transfers = instance.data.get("transfers", list())

        for src, dest in transfers:
            if os.path.normpath(src) != os.path.normpath(dest):
                self.copy_file(src, dest)

        transfers = instance.data.get("transfers", list())
        for src, dest in transfers:
            self.copy_file(src, dest)

        # Produce hardlinked copies
        # Note: hardlink can only be produced between two files on the same
        # server/disk and editing one of the two will edit both files at once.
        # As such it is recommended to only make hardlinks between static files
        # to ensure publishes remain safe and non-edited.
        hardlinks = instance.data.get("hardlinks", list())
        for src, dest in hardlinks:
            self.log.debug("Hardlinking file .. {} -> {}".format(src, dest))
            self.hardlink_file(src, dest)

    def unc_convert(self, path):
        self.log.debug("> __ path: `{}`".format(path))
        drive, _path = os.path.splitdrive(path)
        self.log.debug("> __ drive, _path: `{}`, `{}`".format(drive, _path))

        if not os.path.exists(drive + "/"):
            self.log.info("Converting to unc from environments ..")

            path_replace = os.getenv("PYPE_STUDIO_PROJECTS_PATH")
            path_mount = os.getenv("PYPE_STUDIO_PROJECTS_MOUNT")

            if "/" in path_mount:
                path = path.replace(path_mount[0:-1], path_replace)
            else:
                path = path.replace(path_mount, path_replace)
        return path

    def copy_file(self, src, dst):
        """ Copy given source to destination

        Arguments:
            src (str): the source file which needs to be copied
            dst (str): the destination of the sourc file
        Returns:
            None
        """
        src = self.unc_convert(src)
        dst = self.unc_convert(dst)

        self.log.debug("Copying file .. {} -> {}".format(src, dst))
        dirname = os.path.dirname(dst)
        try:
            os.makedirs(dirname)
        except OSError as e:
            if e.errno == errno.EEXIST:
                pass
            else:
                self.log.critical("An unexpected error occurred.")
                raise

        # copy file with speedcopy and check if size of files are simetrical
        while True:
            copyfile(src, dst)
            if str(getsize(src)) in str(getsize(dst)):
                break

    def hardlink_file(self, src, dst):
        dirname = os.path.dirname(dst)

        src = self.unc_convert(src)
        dst = self.unc_convert(dst)

        try:
            os.makedirs(dirname)
        except OSError as e:
            if e.errno == errno.EEXIST:
                pass
            else:
                self.log.critical("An unexpected error occurred.")
                raise

        filelink.create(src, dst, filelink.HARDLINK)

    def get_subset(self, asset, instance):
        subset = io.find_one({
            "type": "subset",
            "parent": asset["_id"],
            "name": instance.data["subset"]
        })

        if subset is None:
            subset_name = instance.data["subset"]
            self.log.info("Subset '%s' not found, creating.." % subset_name)
            self.log.debug("families.  %s" % instance.data.get('families'))
            self.log.debug(
                "families.  %s" % type(instance.data.get('families')))

            _id = io.insert_one({
                "schema": "pype:subset-3.0",
                "type": "subset",
                "name": subset_name,
                "data": {
                    "families": instance.data.get('families')
                    },
                "parent": asset["_id"]
            }).inserted_id

            subset = io.find_one({"_id": _id})

        # add group if available
        if instance.data.get("subsetGroup"):
            io.update_many({
                'type': 'subset',
                '_id': io.ObjectId(subset["_id"])
            }, {'$set': {'data.subsetGroup':
                instance.data.get('subsetGroup')}}
            )

        return subset

    def create_version(self, subset, version_number, locations, data=None):
        """ Copy given source to destination

        Args:
            subset (dict): the registered subset of the asset
            version_number (int): the version number
            locations (list): the currently registered locations

        Returns:
            dict: collection of data to create a version
        """
        # Imprint currently registered location
        version_locations = [location for location in locations if
                             location is not None]

        return {"schema": "pype:version-3.0",
                "type": "version",
                "parent": subset["_id"],
                "name": version_number,
                "locations": version_locations,
                "data": data}

    def create_version_data(self, context, instance):
        """Create the data collection for the version

        Args:
            context: the current context
            instance: the current instance being published

        Returns:
            dict: the required information with instance.data as key
        """

        families = []
        current_families = instance.data.get("families", list())
        instance_family = instance.data.get("family", None)

        if instance_family is not None:
            families.append(instance_family)
        families += current_families

        self.log.debug("Registered root: {}".format(api.registered_root()))
        # create relative source path for DB
        try:
            source = instance.data['source']
        except KeyError:
            source = context.data["currentFile"]
            source = source.replace(os.getenv("PYPE_STUDIO_PROJECTS_MOUNT"),
                                    api.registered_root())
            relative_path = os.path.relpath(source, api.registered_root())
            source = os.path.join("{root}", relative_path).replace("\\", "/")

        self.log.debug("Source: {}".format(source))
        version_data = {"families": families,
                        "time": context.data["time"],
                        "author": context.data["user"],
                        "source": source,
                        "comment": context.data.get("comment"),
                        "machine": context.data.get("machine"),
                        "fps": context.data.get(
                            "fps", instance.data.get("fps"))}

        # Include optional data if present in
        optionals = [
            "frameStart", "frameEnd", "step", "handles",
            "handleEnd", "handleStart", "sourceHashes"
        ]
        for key in optionals:
            if key in instance.data:
                version_data[key] = instance.data[key]

        return version_data<|MERGE_RESOLUTION|>--- conflicted
+++ resolved
@@ -449,20 +449,14 @@
         for rep in instance.data["representations"]:
             self.log.debug("__ represNAME: {}".format(rep['name']))
             self.log.debug("__ represPATH: {}".format(rep['published_path']))
-<<<<<<< HEAD
 
         repre_ids = io.insert_many(representations).inserted_ids
+        instance.data["published_representations"] = representations
         repre_docs = list(io.find({"$or": [{"_id": id} for id in repre_ids]}))
 
         self.log.debug(
         "__ repre_docs: {}".format(repre_docs))
         instance.data["repreDocs"] = repre_docs
-
-=======
-        io.insert_many(representations)
-        instance.data["published_representations"] = representations
-        # self.log.debug("Representation: {}".format(representations))
->>>>>>> d442a5ab
         self.log.info("Registered {} items".format(len(representations)))
 
     def integrate(self, instance):
