--- conflicted
+++ resolved
@@ -648,17 +648,11 @@
             families.append(instance_family)
         families += current_families
 
-<<<<<<< HEAD
-=======
-        self.log.debug("Registered root: {}".format(api.registered_root()))
-
->>>>>>> 0dc4e993
         # create relative source path for DB
         if "source" in instance.data:
             source = instance.data["source"]
         else:
             source = context.data["currentFile"]
-<<<<<<< HEAD
             anatomy = instance.context.data["anatomy"]
             success, rootless_path = (
                 anatomy.roots_obj.find_root_template_from_path(source)
@@ -670,15 +664,6 @@
                     "Could not find root path for remapping \"{}\"."
                     " This may cause issues on farm."
                 ).format(source))
-=======
-            self.log.debug("source: {}".format(source))
-            source = str(source).replace(
-                os.getenv("PYPE_STUDIO_PROJECTS_MOUNT"),
-                api.registered_root()
-            )
-            relative_path = os.path.relpath(source, api.registered_root())
-            source = os.path.join("{root}", relative_path).replace("\\", "/")
->>>>>>> 0dc4e993
 
         self.log.debug("Source: {}".format(source))
         version_data = {
