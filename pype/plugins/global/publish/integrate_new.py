--- conflicted
+++ resolved
@@ -333,34 +333,21 @@
                         index_frame_start += 1
 
                     dst = "{0}{1}{2}".format(
-<<<<<<< HEAD
-                        dst_head, dst_padding, dst_tail).replace("..", ".")
-=======
                             dst_head,
                             dst_padding,
                             dst_tail).replace("..", ".")
 
->>>>>>> cb6ffb0f
                     self.log.debug("destination: `{}`".format(dst))
                     src = os.path.join(stagingdir, src_file_name)
 
                     self.log.debug("source: {}".format(src))
                     instance.data["transfers"].append([src, dst])
 
-<<<<<<< HEAD
-                repre['published_path'] = "{0}{1}{2}".format(
-                    dst_head, dst_padding_exp, dst_tail)
-                # for imagesequence version data
-                hashes = '#' * len(dst_padding)
-                dst = os.path.normpath("{0}{1}{2}".format(
-                    dst_head, hashes, dst_tail))
-=======
                 dst = "{0}{1}{2}".format(
                     dst_head,
                     dst_start_frame,
                     dst_tail).replace("..", ".")
                 repre['published_path'] = dst
->>>>>>> cb6ffb0f
 
             else:
                 # Single file
@@ -416,14 +403,11 @@
                     "representation": repre['ext']
                 }
             }
-<<<<<<< HEAD
-=======
 
             if sequence_repre and repre.get("frameStart"):
                 representation['context']['frame'] = repre.get("frameStart")
 
             self.log.debug("__ representation: {}".format(representation))
->>>>>>> cb6ffb0f
             destination_list.append(dst)
             representations.append(representation)
 
