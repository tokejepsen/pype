import os
import pyblish.api

from avalon import io, api


class CollectAssumedDestination(pyblish.api.InstancePlugin):
    """Generate the assumed destination path where the file will be stored"""

    label = "Collect Assumed Destination"
    order = pyblish.api.CollectorOrder + 0.499
    families = ["animation",
                "camera",
                "look",
                "mayaAscii",
                "model",
                "pointcache",
                "vdbcache",
                "setdress",
                "assembly",
                "layout",
                "rig",
                "vrayproxy",
                "yetiRig",
                "yeticache",
                "nukescript",
                "review",
                "workfile",
                "scene",
                "ass",
                "imagesequence",
                "render"]

    exclude_families = ["clip"]

    def process(self, instance):
        if [ef for ef in self.exclude_families
                for f in instance.data["families"]
                if f in ef]:
            self.log.info('ignoring: {}'.format(instance))
            return

<<<<<<< HEAD
        self.create_destination_template(instance)

        # self.log.info("ASSUMED_DATA: {}".format(assumed_data))
        template_data = instance.data["assumedTemplateData"]
        # template = instance.data["template"]

        anatomy = instance.context.data['anatomy']
        # template = anatomy.publish.path
        anatomy_filled = anatomy.format(template_data)
        mock_template = anatomy_filled.publish.path

        # For now assume resources end up in a "resources" folder in the
        # published folder
        mock_destination = os.path.join(os.path.dirname(mock_template),
                                        "resources")

        # Clean the path
        mock_destination = os.path.abspath(os.path.normpath(mock_destination))

        # Define resource destination and transfers
        resources = instance.data.get("resources", list())
        transfers = instance.data.get("transfers", list())
        for resource in resources:

            # Add destination to the resource
            source_filename = os.path.basename(resource["source"])
            destination = os.path.join(mock_destination, source_filename)

            # Force forward slashes to fix issue with software unable
            # to work correctly with backslashes in specific scenarios
            # (e.g. escape characters in PLN-151 V-Ray UDIM)
            destination = destination.replace("\\", "/")

            resource['destination'] = destination

            # Collect transfers for the individual files of the resource
            # e.g. all individual files of a cache or UDIM textures.
            files = resource['files']
            for fsrc in files:
                fname = os.path.basename(fsrc)
                fdest = os.path.join(mock_destination, fname)
                transfers.append([fsrc, fdest])

        instance.data["resources"] = resources
        instance.data["transfers"] = transfers

    def create_destination_template(self, instance):
        """Create a filepath based on the current data available
=======
        """Create a destination filepath based on the current data available
>>>>>>> 4f45e9e2

        Example template:
            {root}/{project}/{silo}/{asset}/publish/{subset}/v{version:0>3}/
            {subset}.{representation}
        Args:
            instance: the instance to publish

        Returns:
            file path (str)
        """

        # get all the stuff from the database
        subset_name = instance.data["subset"]
        asset_name = instance.data["asset"]
        project_name = os.environ.get("AVALON_PROJECT")

        project = io.find_one({"type": "project",
                               "name": project_name},
                              projection={"config": True, "data": True})
        self.log.info(project)

        template = project["config"]["template"]["publish"]
        anatomy = instance.context.data['anatomy']

        asset = io.find_one({"type": "asset",
                             "name": asset_name,
                             "parent": project["_id"]})

        assert asset, ("No asset found by the name '{}' "
                       "in project '{}'".format(asset_name, project_name))
        silo = asset['silo']

        subset = io.find_one({"type": "subset",
                              "name": subset_name,
                              "parent": asset["_id"]})

        # assume there is no version yet, we start at `1`
        version = None
        version_number = 1
        if subset is not None:
            version = io.find_one({"type": "version",
                                   "parent": subset["_id"]},
                                  sort=[("name", -1)])

        # if there is a subset there ought to be version
        if version is not None:
            version_number += int(version["name"])

        hierarchy = asset['data']['parents']
        if hierarchy:
            # hierarchy = os.path.sep.join(hierarchy)
            hierarchy = os.path.join(*hierarchy)

        self.log.info(hierarchy)
        template_data = {"root": api.Session["AVALON_PROJECTS"],
                         "project": {"name": project_name,
                                     "code": project['data']['code']},
                         "silo": silo,
                         "family": instance.data['family'],
                         "asset": asset_name,
                         "subset": subset_name,
                         "version": version_number,
                         "hierarchy": hierarchy,
                         "representation": "TEMP"}

<<<<<<< HEAD
        self.log.info(template_data)
=======
        instance.data["template"] = template
>>>>>>> 4f45e9e2
        instance.data["assumedTemplateData"] = template_data

        # We take the parent folder of representation 'filepath'
        instance.data["assumedDestination"] = os.path.dirname(
            (anatomy.format(template_data)).publish.path
        )<|MERGE_RESOLUTION|>--- conflicted
+++ resolved
@@ -40,58 +40,7 @@
             self.log.info('ignoring: {}'.format(instance))
             return
 
-<<<<<<< HEAD
-        self.create_destination_template(instance)
-
-        # self.log.info("ASSUMED_DATA: {}".format(assumed_data))
-        template_data = instance.data["assumedTemplateData"]
-        # template = instance.data["template"]
-
-        anatomy = instance.context.data['anatomy']
-        # template = anatomy.publish.path
-        anatomy_filled = anatomy.format(template_data)
-        mock_template = anatomy_filled.publish.path
-
-        # For now assume resources end up in a "resources" folder in the
-        # published folder
-        mock_destination = os.path.join(os.path.dirname(mock_template),
-                                        "resources")
-
-        # Clean the path
-        mock_destination = os.path.abspath(os.path.normpath(mock_destination))
-
-        # Define resource destination and transfers
-        resources = instance.data.get("resources", list())
-        transfers = instance.data.get("transfers", list())
-        for resource in resources:
-
-            # Add destination to the resource
-            source_filename = os.path.basename(resource["source"])
-            destination = os.path.join(mock_destination, source_filename)
-
-            # Force forward slashes to fix issue with software unable
-            # to work correctly with backslashes in specific scenarios
-            # (e.g. escape characters in PLN-151 V-Ray UDIM)
-            destination = destination.replace("\\", "/")
-
-            resource['destination'] = destination
-
-            # Collect transfers for the individual files of the resource
-            # e.g. all individual files of a cache or UDIM textures.
-            files = resource['files']
-            for fsrc in files:
-                fname = os.path.basename(fsrc)
-                fdest = os.path.join(mock_destination, fname)
-                transfers.append([fsrc, fdest])
-
-        instance.data["resources"] = resources
-        instance.data["transfers"] = transfers
-
-    def create_destination_template(self, instance):
         """Create a filepath based on the current data available
-=======
-        """Create a destination filepath based on the current data available
->>>>>>> 4f45e9e2
 
         Example template:
             {root}/{project}/{silo}/{asset}/publish/{subset}/v{version:0>3}/
@@ -157,11 +106,7 @@
                          "hierarchy": hierarchy,
                          "representation": "TEMP"}
 
-<<<<<<< HEAD
-        self.log.info(template_data)
-=======
         instance.data["template"] = template
->>>>>>> 4f45e9e2
         instance.data["assumedTemplateData"] = template_data
 
         # We take the parent folder of representation 'filepath'
