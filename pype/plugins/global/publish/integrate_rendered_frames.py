import os
import logging
import shutil
import clique

import errno
import pyblish.api
from avalon import api, io


log = logging.getLogger(__name__)


class IntegrateFrames(pyblish.api.InstancePlugin):
    """Resolve any dependency issies

    This plug-in resolves any paths which, if not updated might break
    the published file.

    The order of families is important, when working with lookdev you want to
    first publish the texture, update the texture paths in the nodes and then
    publish the shading network. Same goes for file dependent assets.
    """

    label = "Integrate Frames"
    order = pyblish.api.IntegratorOrder
    families = ["imagesequence", "render", "write", "source"]

<<<<<<< HEAD
    family_targets = [".frames", ".local", ".review", "imagesequence", "render"]
    exclude_families = ["clip"]
=======
    family_targets = [".frames", ".local", ".review", "imagesequence", "render", "source"]
>>>>>>> e14a41d3

    def process(self, instance):
        if [ef for ef in self.exclude_families
                if instance.data["family"] in ef]:
            return

        families = [f for f in instance.data["families"]
                    for search in self.family_targets
                    if search in f]

        if not families:
            return

        self.register(instance)

        self.log.info("Integrating Asset in to the database ...")
        self.log.info("instance.data: {}".format(instance.data))
        if instance.data.get('transfer', True):
            self.integrate(instance)

    def register(self, instance):

        # Required environment variables
        PROJECT = api.Session["AVALON_PROJECT"]
        ASSET = instance.data.get("asset") or api.Session["AVALON_ASSET"]
        LOCATION = api.Session["AVALON_LOCATION"]

        context = instance.context
        # Atomicity
        #
        # Guarantee atomic publishes - each asset contains
        # an identical set of members.
        #     __
        #    /     o
        #   /       \
        #  |    o    |
        #   \       /
        #    o   __/
        #
        assert all(result["success"] for result in context.data["results"]), (
            "Atomicity not held, aborting.")

        # Assemble
        #
        #       |
        #       v
        #  --->   <----
        #       ^
        #       |
        #
        stagingdir = instance.data.get("stagingDir")
        assert stagingdir, ("Incomplete instance \"%s\": "
                            "Missing reference to staging area." % instance)

        # extra check if stagingDir actually exists and is available

        self.log.debug("Establishing staging directory @ %s" % stagingdir)

        project = io.find_one({"type": "project"})

        asset = io.find_one({"type": "asset",
                             "name": ASSET,
                             "parent": project["_id"]})

        assert all([project, asset]), ("Could not find current project or "
                                       "asset '%s'" % ASSET)

        subset = self.get_subset(asset, instance)

        # get next version
        latest_version = io.find_one({"type": "version",
                                      "parent": subset["_id"]},
                                     {"name": True},
                                     sort=[("name", -1)])

        next_version = 1
        if latest_version is not None:
            next_version += latest_version["name"]

        self.log.info("Verifying version from assumed destination")

        assumed_data = instance.data["assumedTemplateData"]
        assumed_version = assumed_data["VERSION"]
        if assumed_version != next_version:
            raise AttributeError("Assumed version 'v{0:03d}' does not match"
                                 "next version in database "
                                 "('v{1:03d}')".format(assumed_version,
                                                       next_version))

        self.log.debug("Next version: v{0:03d}".format(next_version))

        version_data = self.create_version_data(context, instance)
        version = self.create_version(subset=subset,
                                      version_number=next_version,
                                      locations=[LOCATION],
                                      data=version_data)

        self.log.debug("Creating version ...")
        version_id = io.insert_one(version).inserted_id

        # Write to disk
        #          _
        #         | |
        #        _| |_
        #    ____\   /
        #   |\    \ / \
        #   \ \    v   \
        #    \ \________.
        #     \|________|
        #
        root = api.registered_root()
        hierarchy = io.find_one({"type": 'asset', "name": ASSET})['data']['parents']
        if hierarchy:
            # hierarchy = os.path.sep.join(hierarchy)
            hierarchy = os.path.join(*hierarchy)

        template_data = {"root": root,
                         "project": {"name": PROJECT,
                                     "code": project['data']['code']},
                         "silo": asset['silo'],
                         "task": api.Session["AVALON_TASK"],
                         "asset": ASSET,
                         "family": instance.data['family'],
                         "subset": subset["name"],
                         "VERSION": version["name"],
                         "hierarchy": hierarchy}

        # template_publish = project["config"]["template"]["publish"]
        anatomy = instance.context.data['anatomy']

        # Find the representations to transfer amongst the files
        # Each should be a single representation (as such, a single extension)
        representations = []
        destination_list = []
        self.log.debug("integrate_frames:instance.data[files]: {}".format(
            instance.data["files"]))
        for files in instance.data["files"]:
            # Collection
            #   _______
            #  |______|\
            # |      |\|
            # |       ||
            # |       ||
            # |       ||
            # |_______|
            #
            if isinstance(files, list):

                src_collections, remainder = clique.assemble(files)
                src_collection = src_collections[0]
                # Assert that each member has identical suffix
                src_head = src_collection.format("{head}")
                src_tail = ext = src_collection.format("{tail}")

                test_dest_files = list()
                for i in [1, 2]:
                    template_data["representation"] = src_tail[1:]
                    template_data["frame"] = src_collection.format(
                        "{padding}") % i
                    anatomy_filled = anatomy.format(template_data)
                    test_dest_files.append(anatomy_filled.render.path)

                dst_collections, remainder = clique.assemble(test_dest_files)
                dst_collection = dst_collections[0]
                dst_head = dst_collection.format("{head}")
                dst_tail = dst_collection.format("{tail}")

                for i in src_collection.indexes:
                    src_padding = src_collection.format("{padding}") % i
                    src_file_name = "{0}{1}{2}".format(src_head, src_padding, src_tail)
                    dst_padding = dst_collection.format("{padding}") % i
                    dst = "{0}{1}{2}".format(dst_head, dst_padding, dst_tail)

                    src = os.path.join(stagingdir, src_file_name)
                    instance.data["transfers"].append([src, dst])
                template = anatomy.render.path

            else:
                # Single file
                #  _______
                # |      |\
                # |       |
                # |       |
                # |       |
                # |_______|
                #

                template_data.pop("frame", None)
                anatomy.pop("frame", None)

                fname = files

                self.log.info("fname: {}".format(fname))

                assert not os.path.isabs(fname), (
                    "Given file name is a full path"
                )
                _, ext = os.path.splitext(fname)

                template_data["representation"] = ext[1:]

                src = os.path.join(stagingdir, fname)

                anatomy_filled = anatomy.format(template_data)
                dst = anatomy_filled.render.path
                template = anatomy.render.path

                instance.data["transfers"].append([src, dst])

            representation = {
                "schema": "pype:representation-2.0",
                "type": "representation",
                "parent": version_id,
                "name": ext[1:],
                "data": {'path': dst, 'template': template},
                "dependencies": instance.data.get("dependencies", "").split(),

                # Imprint shortcut to context
                # for performance reasons.
                "context": {
                    "root": root,
                    "project": PROJECT,
                    "projectcode": project['data']['code'],
                    'task': api.Session["AVALON_TASK"],
                    "silo": asset['silo'],
                    "asset": ASSET,
                    "family": instance.data['family'],
                    "subset": subset["name"],
                    "VERSION": version["name"],
                    "hierarchy": hierarchy,
                    "representation": ext[1:]
                }
            }

            destination_list.append(dst)
            instance.data['destination_list'] = destination_list
            representations.append(representation)

        self.log.info("Registering {} items".format(len(representations)))
        io.insert_many(representations)

    def integrate(self, instance):
        """Move the files

        Through `instance.data["transfers"]`

        Args:
            instance: the instance to integrate
        """

        transfers = instance.data["transfers"]

        for src, dest in transfers:
            src = os.path.normpath(src)
            dest = os.path.normpath(dest)
            if src in dest:
                continue

            self.log.info("Copying file .. {} -> {}".format(src, dest))
            self.copy_file(src, dest)

    def copy_file(self, src, dst):
        """ Copy given source to destination

        Arguments:
            src (str): the source file which needs to be copied
            dst (str): the destination of the sourc file
        Returns:
            None
        """

        dirname = os.path.dirname(dst)
        try:
            os.makedirs(dirname)
        except OSError as e:
            if e.errno == errno.EEXIST:
                pass
            else:
                self.log.critical("An unexpected error occurred.")
                raise

        shutil.copy(src, dst)

    def get_subset(self, asset, instance):

        subset = io.find_one({"type": "subset",
                              "parent": asset["_id"],
                              "name": instance.data["subset"]})

        if subset is None:
            subset_name = instance.data["subset"]
            self.log.info("Subset '%s' not found, creating.." % subset_name)

            _id = io.insert_one({
                "schema": "pype:subset-2.0",
                "type": "subset",
                "name": subset_name,
                "data": {},
                "parent": asset["_id"]
            }).inserted_id

            subset = io.find_one({"_id": _id})

        return subset

    def create_version(self, subset, version_number, locations, data=None):
        """ Copy given source to destination

        Args:
            subset (dict): the registered subset of the asset
            version_number (int): the version number
            locations (list): the currently registered locations

        Returns:
            dict: collection of data to create a version
        """
        # Imprint currently registered location
        version_locations = [location for location in locations if
                             location is not None]

        return {"schema": "pype:version-2.0",
                "type": "version",
                "parent": subset["_id"],
                "name": version_number,
                "locations": version_locations,
                "data": data}

    def create_version_data(self, context, instance):
        """Create the data collection for the version

        Args:
            context: the current context
            instance: the current instance being published

        Returns:
            dict: the required information with instance.data as key
        """

        families = []
        current_families = instance.data.get("families", list())
        instance_family = instance.data.get("family", None)

        if instance_family is not None:
            families.append(instance_family)
        families += current_families

        try:
            source = instance.data['source']
        except KeyError:
            source = context.data["currentFile"]

            relative_path = os.path.relpath(source, api.registered_root())
            source = os.path.join("{root}", relative_path).replace("\\", "/")

        version_data = {"families": families,
                        "time": context.data["time"],
                        "author": context.data["user"],
                        "source": source,
                        "comment": context.data.get("comment")}

        # Include optional data if present in
        optionals = ["startFrame", "endFrame", "step",
                     "handles", "colorspace", "fps", "outputDir"]

        for key in optionals:
            if key in instance.data:
                version_data[key] = instance.data.get(key, None)

        return version_data<|MERGE_RESOLUTION|>--- conflicted
+++ resolved
@@ -26,12 +26,9 @@
     order = pyblish.api.IntegratorOrder
     families = ["imagesequence", "render", "write", "source"]
 
-<<<<<<< HEAD
-    family_targets = [".frames", ".local", ".review", "imagesequence", "render"]
+    family_targets = [".frames", ".local", ".review",
+                      "imagesequence", "render", "source"]
     exclude_families = ["clip"]
-=======
-    family_targets = [".frames", ".local", ".review", "imagesequence", "render", "source"]
->>>>>>> e14a41d3
 
     def process(self, instance):
         if [ef for ef in self.exclude_families
@@ -143,7 +140,8 @@
         #     \|________|
         #
         root = api.registered_root()
-        hierarchy = io.find_one({"type": 'asset', "name": ASSET})['data']['parents']
+        hierarchy = io.find_one({"type": 'asset', "name": ASSET})[
+            'data']['parents']
         if hierarchy:
             # hierarchy = os.path.sep.join(hierarchy)
             hierarchy = os.path.join(*hierarchy)
@@ -201,7 +199,8 @@
 
                 for i in src_collection.indexes:
                     src_padding = src_collection.format("{padding}") % i
-                    src_file_name = "{0}{1}{2}".format(src_head, src_padding, src_tail)
+                    src_file_name = "{0}{1}{2}".format(
+                        src_head, src_padding, src_tail)
                     dst_padding = dst_collection.format("{padding}") % i
                     dst = "{0}{1}{2}".format(dst_head, dst_padding, dst_tail)
 
